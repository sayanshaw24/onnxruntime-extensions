--- conflicted
+++ resolved
@@ -47,22 +47,13 @@
       displayName: 'build onnxruntime-extensions and run tests'
       inputs:
         filename: '.\build_lib.bat'
-<<<<<<< HEAD
-        arguments: '--${{parameters.BuildPlatform}} --build_dir $(Build.BinariesDirectory)/Windows --cmake_generator "Visual Studio 16 2019" --config RelWithDebInfo --enable_cxx_tests ${{parameters.AdditionalBuildFlags}}'
-=======
         arguments: '--${{parameters.BuildPlatform}} --build_dir $(Build.BinariesDirectory)/out --cmake_generator "Visual Studio 16 2019" --config RelWithDebInfo --enable_cxx_tests ${{parameters.AdditionalBuildFlags}}'
->>>>>>> dc4fbc9f
         modifyEnvironment: true
         workingFolder: $(Build.SourcesDirectory)
 
     - script: |
-<<<<<<< HEAD
-        dir $(Build.BinariesDirectory)/Windows/RelWithDebInfo/lib/RelWithDebInfo
-        dir $(Build.BinariesDirectory)/Windows/RelWithDebInfo/bin/RelWithDebInfo
-=======
         dir $(Build.BinariesDirectory)/out/RelWithDebInfo/lib/RelWithDebInfo
         dir $(Build.BinariesDirectory)/out/RelWithDebInfo/bin/RelWithDebInfo
->>>>>>> dc4fbc9f
       displayName: 'List built DLLs'
 
     - task: PowerShell@2
@@ -83,11 +74,7 @@
           New-Item $target_lib_path -ItemType Directory
           cp bin/RelWithDebInfo/ortextensions.* $target_lib_path
           cp lib/RelWithDebInfo/ortextensions.* $target_lib_path
-<<<<<<< HEAD
-        workingDirectory: '$(Build.BinariesDirectory)/Windows/RelWithDebInfo'
-=======
         workingDirectory: '$(Build.BinariesDirectory)/out/RelWithDebInfo'
->>>>>>> dc4fbc9f
 
     - template: win-esrp-dll.yml
       parameters:
