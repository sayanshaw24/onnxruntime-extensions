--- conflicted
+++ resolved
@@ -63,19 +63,9 @@
   CustomOpBase() {
     OrtCustomOp::version = 10;  // The minimum ORT version supported
     OrtCustomOp::CreateKernel = [](const OrtCustomOp* this_, const OrtApi* api, const OrtKernelInfo* info) {
-<<<<<<< HEAD
-      // void* result = nullptr;
       OCOS_API_IMPL_BEGIN
-      /*result = */ return static_cast<const TOp*>(this_)->CreateKernel(*api, *info);
+      return static_cast<const TOp*>(this_)->CreateKernel(*api, *info);
       OCOS_API_IMPL_END
-      // return result;
-=======
-      void* result = nullptr;
-      API_IMPL_BEGIN
-      result = static_cast<const TOp*>(this_)->CreateKernel(*api, *info);
-      API_IMPL_END
-      return result;
->>>>>>> 67fefded
     };
 
     OrtCustomOp::GetName = [](const OrtCustomOp* this_) noexcept {
@@ -103,15 +93,9 @@
     };
 
     OrtCustomOp::KernelCompute = [](void* op_kernel, OrtKernelContext* context) {
-<<<<<<< HEAD
       OCOS_API_IMPL_BEGIN
       static_cast<TKernel*>(op_kernel)->Compute(context);
       OCOS_API_IMPL_END
-=======
-      API_IMPL_BEGIN
-      static_cast<TKernel*>(op_kernel)->Compute(context);
-      API_IMPL_END
->>>>>>> 67fefded
     };
 
 #if defined(_MSC_VER) && !defined(__clang__)
@@ -122,19 +106,11 @@
 #if defined(_MSC_VER) && !defined(__clang__)
 #pragma warning(pop)
 #endif
-<<<<<<< HEAD
-    OrtCustomOp::GetInputCharacteristic = [](const OrtCustomOp* this_, size_t index) {
-      return static_cast<const TOp*>(this_)->GetInputCharacteristic(index);
-    };
-
-    OrtCustomOp::GetOutputCharacteristic = [](const OrtCustomOp* this_, size_t index) {
-=======
     OrtCustomOp::GetInputCharacteristic = [](const OrtCustomOp* this_, size_t index) noexcept {
       return static_cast<const TOp*>(this_)->GetInputCharacteristic(index);
     };
 
     OrtCustomOp::GetOutputCharacteristic = [](const OrtCustomOp* this_, size_t index) noexcept {
->>>>>>> 67fefded
       return static_cast<const TOp*>(this_)->GetOutputCharacteristic(index);
     };
   }
