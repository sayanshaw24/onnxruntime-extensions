--- conflicted
+++ resolved
@@ -105,15 +105,6 @@
     assert len(platform_archs) > 0, "no platforms specified"
 
     for platform, archs in platform_archs.items():
-<<<<<<< HEAD
-        platform_fat_framework_dir = intermediate_build_dir / f"{platform}/onnxruntime_extensions.framework"
-        platform_fat_framework_dirs.append(platform_fat_framework_dir)
-
-    if build_target in ["lib", "xcframework"]:
-        for idx, (platform, archs) in enumerate(platform_archs.items()):
-            assert len(archs) > 0, f"no arch specified for platform {platform}"
-            arch_framework_dirs = []
-=======
         assert len(archs) > 0, f"no arch specified for platform {platform}"
 
     def platform_arch_framework_build_dir(platform, arch):
@@ -123,7 +114,6 @@
 
     if build_platform_arch_frameworks:
         for platform, archs in platform_archs.items():
->>>>>>> 186b863e
             for arch in archs:
                 build_framework_for_platform_and_arch(
                     platform_arch_framework_build_dir(platform, arch),
@@ -181,11 +171,6 @@
             arch_libs = [str(framework_dir / "onnxruntime_extensions") for framework_dir in arch_framework_dirs]
             _run([_lipo, "-create", "-output", str(platform_fat_framework_dir / "onnxruntime_extensions")] + arch_libs)
 
-<<<<<<< HEAD
-            assert platform_fat_framework_dirs[idx] == platform_fat_framework_dir
-
-    if headers_dir:
-=======
             platform_fat_framework_dirs.append(platform_fat_framework_dir)
 
         # create xcframework
@@ -197,7 +182,6 @@
             create_xcframework_args += ["-framework", str(platform_fat_framework_dir)]
         _run(create_xcframework_args)
 
->>>>>>> 186b863e
         # copy public headers
         output_headers_dir = output_dir / "Headers"
         _rmtree_if_existing(output_headers_dir)
@@ -218,6 +202,7 @@
         required=True,
         help="Path to output directory.",
     )
+
     # This option is used in CI pipelines to accelerate the build process,
     # We have multiple platform/archs to build for. We can build them in parallel.
     # The parallel build works like this:
@@ -233,30 +218,7 @@
         "'pack_xcframework_only' packs the xcframework from existing lib files only. "
         "Note: 'pack_xcframework_only' assumes previous invocation(s) with mode 'build_platform_arch_frameworks_only'.",
     )
-    parser.add_argument(
-        "--platform-arch",
-        nargs=2,
-        action="append",
-        metavar=("PLATFORM", "ARCH"),
-        dest="platform_archs",
-        help="Specify a platform/arch pair to build. Repeat to specify multiple pairs. "
-        "If no pairs are specified, all supported pairs will be built.",
-    )
-
-    # platform/arch framework build-related options
-    parser.add_argument(
-        "--config",
-        choices=["Debug", "Release", "RelWithDebInfo", "MinSizeRel"],
-        default="Debug",
-        help="CMake build configuration.",
-    )
-    parser.add_argument(
-        "--ios_deployment_target",
-        default="11.0",
-        help="iOS deployment target.",
-    )
-<<<<<<< HEAD
-
+	
     parser.add_argument(
         "--platform_arch",
         nargs=2,
@@ -266,15 +228,27 @@
         help="Specify a platform/arch pair to build. Repeat to specify multiple pairs. "
         "If no pairs are specified, all supported pairs will be built.",
     )
-=======
->>>>>>> 186b863e
+
+    # platform/arch framework build-related options
+    parser.add_argument(
+        "--config",
+        choices=["Debug", "Release", "RelWithDebInfo", "MinSizeRel"],
+        default="Debug",
+        help="CMake build configuration.",
+    )
+    parser.add_argument(
+        "--ios_deployment_target",
+        default="11.0",
+        help="iOS deployment target.",
+    )
+
     parser.add_argument(
         "--cmake_extra_defines",
         action="append",
         nargs="+",
         default=[],
         help="Extra definition(s) to pass to CMake (with the CMake -D option) during build system generation. "
-        "E.g., `--cmake_extra_defines OPTION1=ON OPTION2=OFF --cmake_extra_defines OPTION3=ON`.",
+             "e.g., `--cmake_extra_defines OPTION1=ON OPTION2=OFF --cmake_extra_defines OPTION3=ON`.",
     )
 
     # ignore unknown args which may be present in a CI build for the nuget package as we pass through
