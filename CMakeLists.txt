cmake_minimum_required(VERSION 3.20)
project(onnxruntime_extensions LANGUAGES C CXX)

# set(CMAKE_VERBOSE_MAKEFILE ON)
if(NOT CMAKE_BUILD_TYPE)
  message(STATUS "Build type not set - using RelWithDebInfo")
  set(CMAKE_BUILD_TYPE "RelWithDebInfo" CACHE STRING "Choose build type: Debug Release RelWithDebInfo." FORCE)
endif()

function(read_version_file major_var minor_var patch_var)
  set(version_file ${PROJECT_SOURCE_DIR}/version.txt)
  file(READ ${version_file} version_file_content)
  if(version_file_content MATCHES "^([0-9]+)\\.([0-9]+)\\.([0-9]+)$")
    set(${major_var} ${CMAKE_MATCH_1} PARENT_SCOPE)
    set(${minor_var} ${CMAKE_MATCH_2} PARENT_SCOPE)
    set(${patch_var} ${CMAKE_MATCH_3} PARENT_SCOPE)
  else()
    message(FATAL_ERROR "Failed to parse version from file: ${version_file}")
  endif()
endfunction()

set(CPACK_PACKAGE_NAME "onnxruntime_extensions")
read_version_file(CPACK_PACKAGE_VERSION_MAJOR CPACK_PACKAGE_VERSION_MINOR CPACK_PACKAGE_VERSION_PATCH)
set(VERSION ${CPACK_PACKAGE_VERSION_MAJOR}.${CPACK_PACKAGE_VERSION_MINOR}.${CPACK_PACKAGE_VERSION_PATCH})

# Avoid warning about DOWNLOAD_EXTRACT_TIMESTAMP in CMake 3.24:
if(CMAKE_VERSION VERSION_GREATER_EQUAL "3.24.0")
  cmake_policy(SET CMP0135 NEW)
  cmake_policy(SET CMP0077 NEW)
endif()

# Needed for Java
set(CMAKE_C_STANDARD 99)

set(CMAKE_CXX_STANDARD 17)
set(CMAKE_CXX_STANDARD_REQUIRED ON)
set(CMAKE_CXX_EXTENSIONS OFF)
include(CheckCXXCompilerFlag)
include(CheckLanguage)

option(CC_OPTIMIZE "Allow compiler optimizations, Set to OFF to disable" ON)
option(OCOS_ENABLE_PYTHON "Enable Python component building, (deprecated)" OFF)
option(OCOS_ENABLE_CTEST "Enable C++ test" OFF)
option(OCOS_ENABLE_CPP_EXCEPTIONS "Enable C++ Exception" ON)
option(OCOS_ENABLE_TF_STRING "Enable String Operator Set" ON)
option(OCOS_ENABLE_RE2_REGEX "Enable StringRegexReplace and StringRegexSplit" ON)
option(OCOS_ENABLE_GPT2_TOKENIZER "Enable the GPT2 tokenizer building" ON)
option(OCOS_ENABLE_SPM_TOKENIZER "Enable the SentencePiece tokenizer building" ON)
option(OCOS_ENABLE_WORDPIECE_TOKENIZER "Enable the WordpieceTokenizer building" ON)
option(OCOS_ENABLE_BERT_TOKENIZER "Enable the BertTokenizer building" ON)
option(OCOS_ENABLE_BLINGFIRE "Enable operators depending on the Blingfire library" ON)
option(OCOS_ENABLE_MATH "Enable math tensor operators building" ON)
option(OCOS_ENABLE_DLIB "Enable operators like Inverse depending on DLIB" ON)
option(OCOS_ENABLE_OPENCV_CODECS "Enable cv2 and vision operators that require opencv imgcodecs." ON)
option(OCOS_ENABLE_CV2 "Enable the operators in `operators/cv2`" ON)
option(OCOS_ENABLE_VISION "Enable the operators in `operators/vision`" ON)

option(OCOS_ENABLE_STATIC_LIB "Enable generating static library" OFF)
option(OCOS_ENABLE_SELECTED_OPLIST "Enable including the selected_ops tool file" OFF)
option(OCOS_BUILD_PYTHON "Enable building the Python package" OFF)
option(OCOS_BUILD_JAVA "Enable building the Java package" OFF)
option(OCOS_BUILD_ANDROID "Enable building the Android package" OFF)
option(OCOS_BUILD_APPLE_FRAMEWORK "Enable building of the MacOS/iOS framework" OFF)

function(disable_all_operators)
  set(OCOS_ENABLE_RE2_REGEX OFF CACHE INTERNAL "" FORCE)
  set(OCOS_ENABLE_TF_STRING OFF CACHE INTERNAL "" FORCE)
  set(OCOS_ENABLE_WORDPIECE_TOKENIZER OFF CACHE INTERNAL "" FORCE)
  set(OCOS_ENABLE_GPT2_TOKENIZER OFF CACHE INTERNAL "" FORCE)
  set(OCOS_ENABLE_SPM_TOKENIZER OFF CACHE INTERNAL "" FORCE)
  set(OCOS_ENABLE_BERT_TOKENIZER OFF CACHE INTERNAL "" FORCE)
  set(OCOS_ENABLE_BLINGFIRE OFF CACHE INTERNAL "" FORCE)
  set(OCOS_ENABLE_MATH OFF CACHE INTERNAL "" FORCE)
  set(OCOS_ENABLE_DLIB OFF CACHE INTERNAL "" FORCE)
  set(OCOS_ENABLE_OPENCV_CODECS OFF CACHE INTERNAL "" FORCE)
  set(OCOS_ENABLE_CV2 OFF CACHE INTERNAL "" FORCE)
  set(OCOS_ENABLE_VISION OFF CACHE INTERNAL "" FORCE)
endfunction()

if (CMAKE_GENERATOR_PLATFORM)
  # Multi-platform generator
  set(ocos_target_platform ${CMAKE_GENERATOR_PLATFORM})
else()
  set(ocos_target_platform ${CMAKE_SYSTEM_PROCESSOR})
endif()

if(NOT CC_OPTIMIZE)
  message("!!!THE COMPILER OPTIMIZATION HAS BEEN DISABLED, DEBUG-ONLY!!!")
  string(REGEX REPLACE "([\-\/]O[123])" "" CMAKE_C_FLAGS_RELWITHDEBINFO "${CMAKE_C_FLAGS_RELWITHDEBINFO}")
  string(REGEX REPLACE "([\-\/]O[123])" "" CMAKE_C_FLAGS_RELEASE "${CMAKE_C_FLAGS_RELEASE}")
  string(REGEX REPLACE "([\-\/]O[123])" "" CMAKE_CXX_FLAGS_RELWITHDEBINFO "${CMAKE_CXX_FLAGS_RELWITHDEBINFO}")
  string(REGEX REPLACE "([\-\/]O[123])" "" CMAKE_CXX_FLAGS_RELEASE "${CMAKE_CXX_FLAGS_RELEASE}")

  if(NOT WIN32)
    set(CMAKE_CXX_FLAGS "${CMAKE_CXX_FLAGS} -O0")
    set(CMAKE_C_FLAGS "${CMAKE_C_FLAGS} -O0")
  else()
    set(CMAKE_CXX_FLAGS "${CMAKE_CXX_FLAGS} /Od")
    set(CMAKE_C_FLAGS "${CMAKE_C_FLAGS} /Od")
  endif()
endif()

if (MSVC)
  check_cxx_compiler_flag(-sdl HAS_SDL)
  check_cxx_compiler_flag(-Qspectre HAS_QSPECTRE)
  if (HAS_QSPECTRE)
    set(CMAKE_C_FLAGS "${CMAKE_C_FLAGS} /Qspectre")
    set(CMAKE_CXX_FLAGS "${CMAKE_CXX_FLAGS} /Qspectre")
  endif()
  set(CMAKE_EXE_LINKER_FLAGS  "${CMAKE_EXE_LINKER_FLAGS} /DYNAMICBASE")
  check_cxx_compiler_flag(-guard:cf HAS_GUARD_CF)
  if (HAS_GUARD_CF)
    set(CMAKE_C_FLAGS_RELEASE "${CMAKE_C_FLAGS_RELEASE} /guard:cf")
    set(CMAKE_CXX_FLAGS_RELEASE "${CMAKE_CXX_FLAGS_RELEASE} /guard:cf")
    set(CMAKE_C_FLAGS_RELWITHDEBINFO "${CMAKE_C_FLAGS_RELWITHDEBINFO} /guard:cf")
    set(CMAKE_CXX_FLAGS_RELWITHDEBINFO "${CMAKE_CXX_FLAGS_RELWITHDEBINFO} /guard:cf")
    set(CMAKE_C_FLAGS_MINSIZEREL "${CMAKE_C_FLAGS_MINSIZEREL} /guard:cf")
    set(CMAKE_CXX_FLAGS_MINSIZEREL "${CMAKE_CXX_FLAGS_MINSIZEREL} /guard:cf")
    set(CMAKE_EXE_LINKER_FLAGS  "${CMAKE_EXE_LINKER_FLAGS} /guard:cf")
  endif()
endif()

if(NOT OCOS_BUILD_PYTHON AND OCOS_ENABLE_PYTHON)
  message("OCOS_ENABLE_PYTHON IS DEPRECATED, USE OCOS_BUILD_PYTHON INSTEAD")
  set(OCOS_BUILD_PYTHON ON CACHE INTERNAL "")
endif()

if(OCOS_BUILD_ANDROID)
  if(NOT CMAKE_TOOLCHAIN_FILE MATCHES "android.toolchain.cmake")
    message(FATAL_ERROR "CMAKE_TOOLCHAIN_FILE must be set to build/cmake/android.toolchain.cmake from the Android NDK.")
  endif()
  if(NOT ANDROID_PLATFORM OR NOT ANDROID_ABI)
    message(FATAL_ERROR "The Android platform (ANDROID_PLATFORM) and ABI (ANDROID_ABI) must be specified.")
  endif()

  set(OCOS_BUILD_JAVA ON CACHE INTERNAL "")
endif()

# Build the libraries with -fPIC
set(CMAKE_POSITION_INDEPENDENT_CODE ON)

set_property(GLOBAL PROPERTY USE_FOLDERS ON)

set(CMAKE_FIND_FRAMEWORK NEVER CACHE STRING "...")

if(NOT "${CMAKE_FIND_FRAMEWORK}" STREQUAL "NEVER")
  message(FATAL_ERROR "CMAKE_FIND_FRAMEWORK is not NEVER")
endif()

# External dependencies
list(APPEND CMAKE_MODULE_PATH ${PROJECT_SOURCE_DIR}/cmake/externals ${PROJECT_SOURCE_DIR}/cmake)

# PROJECT_IS_TOP_LEVEL is available until 3.21
get_property(not_top DIRECTORY PROPERTY PARENT_DIRECTORY)
if(not_top AND ONNXRUNTIME_ROOT)
  set(_ONNXRUNTIME_EMBEDDED TRUE)
endif()

if(OCOS_ENABLE_SELECTED_OPLIST)
  # Need to ensure _selectedoplist.cmake file is already generated in folder: ${PROJECT_SOURCE_DIR}/cmake/
  # You could run gen_selectedops.py in folder: tools/ to generate _selectedoplist.cmake
  message(STATUS "Looking for the _selectedoplist.cmake")
  disable_all_operators()
  include(_selectedoplist)
endif()

set(_OCOS_EXCEPTIONS_REQUIRED OFF)
include(noexcep_ops)
SetExceptionsRequired()

# Special case an embedded build with ORT exceptions disabled but custom ops that require exceptions.
if(_ONNXRUNTIME_EMBEDDED AND onnxruntime_DISABLE_EXCEPTIONS AND _OCOS_EXCEPTIONS_REQUIRED)
  message(STATUS "Embedded build as part of ONNX Runtime with exceptions disabled. "
                 "Extensions will be built with exceptions enabled due to included custom ops "
                 "using 3rd party libraries that require exceptions.")

  if (NOT OCOS_ENABLE_CPP_EXCEPTIONS)
    message(WARNING "Enabling C++ exception support as custom ops included in the build require.")
    set(OCOS_ENABLE_CPP_EXCEPTIONS ON)
  endif()

  # undo the flags that ORT has set to disable exceptions.
  # see https://github.com/microsoft/onnxruntime/blob/b1abb8c656c597bf221bd85682ae3d9e350d9aba/cmake/adjust_global_compile_flags.cmake#L160-L169
  if(MSVC)
    string(REGEX REPLACE "/EHs-c-" "/EHsc" CMAKE_CXX_FLAGS "${CMAKE_CXX_FLAGS}")
  else()
    string(REPLACE "-fno-exceptions" "-fexceptions" CMAKE_CXX_FLAGS ${CMAKE_CXX_FLAGS})
    string(REPLACE "-fno-unwind-tables" "" CMAKE_CXX_FLAGS ${CMAKE_CXX_FLAGS})
    string(REPLACE "-fno-asynchronous-unwind-tables" "" CMAKE_CXX_FLAGS ${CMAKE_CXX_FLAGS})
  endif()

  # the ort-ext code has to provide a barrier between the exception enabled custom op code and ORT.
  add_compile_definitions(OCOS_CONTAIN_EXCEPTIONS)
endif()

if(NOT OCOS_ENABLE_CPP_EXCEPTIONS)
  # make sure we're not building with a 3rd party library that requires exceptions
  ValidateExceptionSettings()

  add_compile_definitions(OCOS_NO_EXCEPTIONS ORT_NO_EXCEPTIONS)

  if(MSVC)
    string(REGEX REPLACE "/EHsc" "/EHs-c-" CMAKE_CXX_FLAGS "${CMAKE_CXX_FLAGS}")
    add_compile_definitions("_HAS_EXCEPTIONS=0")
  else()
    set(CMAKE_CXX_FLAGS "${CMAKE_CXX_FLAGS} -fno-exceptions -fno-unwind-tables -fno-asynchronous-unwind-tables")
  endif()
endif()

include(FetchContent)
<<<<<<< HEAD
=======

function(set_msvc_c_cpp_compiler_warning_level warning_level)
  if (NOT "${warning_level}" MATCHES "^[0-4]$")
    message(FATAL_ERROR "Expected warning_level value of 0-4, got '${warning_level}'.")
  endif()

  if (MSVC)
    set(warning_flag "/W${warning_level}")
    get_property(opts DIRECTORY PROPERTY COMPILE_OPTIONS)
    # only match the generator expression added by this function
    list(FILTER opts
         EXCLUDE REGEX "^\\$<\\$<OR:\\$<COMPILE_LANGUAGE:C>,\\$<COMPILE_LANGUAGE:CXX>>:/W[0-4]>$")
    list(APPEND opts "$<$<OR:$<COMPILE_LANGUAGE:C>,$<COMPILE_LANGUAGE:CXX>>:${warning_flag}>")
    set_property(DIRECTORY PROPERTY COMPILE_OPTIONS "${opts}")
  endif()
endfunction()

# set default MSVC warning level to 3 for external dependencies
set_msvc_c_cpp_compiler_warning_level(3)

# PROJECT_IS_TOP_LEVEL is available until 3.21
get_property(not_top DIRECTORY PROPERTY PARENT_DIRECTORY)
if(not_top AND ONNXRUNTIME_ROOT)
  set(_ONNXRUNTIME_EMBEDDED TRUE)
endif()
>>>>>>> be0625c3
include(ext_ortlib)
include(gsl)

if(OCOS_ENABLE_RE2_REGEX)
  if(NOT TARGET re2::re2)
    set(RE2_BUILD_TESTING OFF CACHE INTERNAL "")
    message(STATUS "Fetch googlere2")
    include(googlere2)
  endif()

  if(CMAKE_SYSTEM_NAME STREQUAL "Emscripten")
    set_property(TARGET re2 PROPERTY COMPILE_OPTIONS)
  endif()
endif()

macro(standardize_output_folder bin_target)
  set_target_properties(${bin_target} PROPERTIES
    RUNTIME_OUTPUT_DIRECTORY "${CMAKE_BINARY_DIR}/bin"
    LIBRARY_OUTPUT_DIRECTORY "${CMAKE_BINARY_DIR}/lib"
    ARCHIVE_OUTPUT_DIRECTORY "${CMAKE_BINARY_DIR}/lib"
    PDB_OUTPUT_DIRECTORY "${CMAKE_BINARY_DIR}/bin")
endmacro()

# ### scan all source files
file(GLOB TARGET_SRC "operators/*.cc" "operators/*.h" "includes/*.h*")

if(OCOS_ENABLE_TF_STRING)
  set(farmhash_SOURCE_DIR ${PROJECT_SOURCE_DIR}/cmake/externals/farmhash)
  file(GLOB TARGET_SRC_KERNELS "operators/text/*.cc" "operators/text/*.h*")
  file(GLOB TARGET_SRC_HASH "${farmhash_SOURCE_DIR}/src/farmhash.*")
  list(APPEND TARGET_SRC ${TARGET_SRC_KERNELS} ${TARGET_SRC_HASH})
endif()

if(OCOS_ENABLE_RE2_REGEX)
  file(GLOB TARGET_SRC_RE2_KERNELS "operators/text/re2_strings/*.cc" "operators/text/re2_strings/*.h*")
  list(APPEND TARGET_SRC ${TARGET_SRC_RE2_KERNELS})
endif()

if(OCOS_ENABLE_MATH)
  if(OCOS_ENABLE_DLIB)
    set(DLIB_ISO_CPP_ONLY ON CACHE INTERNAL "")
    set(DLIB_NO_GUI_SUPPORT ON CACHE INTERNAL "")
    set(DLIB_USE_CUDA OFF CACHE INTERNAL "")
    set(DLIB_USE_LAPACK OFF CACHE INTERNAL "")
    set(DLIB_USE_BLAS OFF CACHE INTERNAL "")
    include(dlib)

    # Ideally, dlib should be included as
    # file(GLOB TARGET_SRC_DLIB "${dlib_SOURCE_DIR}/dlib/all/source.cpp")
    # To avoid the unintentional using some unwanted component, only include
    file(GLOB TARGET_SRC_DLIB "${dlib_SOURCE_DIR}/dlib/test_for_odr_violations.cpp")
    file(GLOB TARGET_SRC_INVERSE "operators/math/dlib/*.cc" "operators/math/dlib/*.h*")
  endif()

  file(GLOB TARGET_SRC_MATH "operators/math/*.cc" "operators/math/*.h*")
  list(APPEND TARGET_SRC ${TARGET_SRC_MATH} ${TARGET_SRC_DLIB} ${TARGET_SRC_INVERSE})
endif()

# enable the opencv dependency if we have ops that require it
if(OCOS_ENABLE_CV2 OR OCOS_ENABLE_VISION)
  set(_ENABLE_OPENCV ON)
  message(STATUS "Fetch opencv")
  include(opencv)
endif()

if(OCOS_ENABLE_CV2)
  file(GLOB TARGET_SRC_CV2 "operators/cv2/*.cc" "operators/cv2/*.h*")
  file(GLOB TARGET_SRC_CV2_IMGPROC_OPS "operators/cv2/imgproc/*.cc" "operators/cv2/imgproc/*.h*")
  file(GLOB TARGET_SRC_CV2_IMGCODECS_OPS "operators/cv2/imgcodecs/*.cc" "operators/cv2/imgcodecs/*.h*")

  list(APPEND TARGET_SRC ${TARGET_SRC_CV2})
  list(APPEND TARGET_SRC ${TARGET_SRC_CV2_IMGPROC_OPS})
  if (OCOS_ENABLE_OPENCV_CODECS)
    list(APPEND TARGET_SRC ${TARGET_SRC_CV2_IMGCODECS_OPS})
  endif()
endif()

if(OCOS_ENABLE_VISION)
  if(NOT OCOS_ENABLE_OPENCV_CODECS)
    message(FATAL_ERROR "OCOS_ENABLE_VISION requires OCOS_ENABLE_OPENCV_CODECS to be ON")
  endif()

  file(GLOB TARGET_SRC_VISION "operators/vision/*.cc" "operators/vision/*.h*")
  list(APPEND TARGET_SRC ${TARGET_SRC_VISION})
endif()

set(_HAS_TOKENIZER OFF)

if(OCOS_ENABLE_GPT2_TOKENIZER)
  # GPT2
  set(_HAS_TOKENIZER ON)
  file(GLOB tok_TARGET_SRC "operators/tokenizer/gpt*.cc" "operators/tokenizer/unicode*.*" "operators/tokenizer/clip*.cc")
  list(APPEND TARGET_SRC ${tok_TARGET_SRC})
endif()

if(OCOS_ENABLE_SPM_TOKENIZER)
  # SentencePiece
  set(_HAS_TOKENIZER ON)
  set(SPM_ENABLE_TCMALLOC OFF CACHE INTERNAL "")
  set(SPM_ENABLE_SHARED OFF CACHE INTERNAL "")
  message(STATUS "Fetch sentencepiece")
  include(sentencepieceproject)
  file(GLOB stpiece_TARGET_SRC "operators/tokenizer/sentencepiece/*.cc" "operators/tokenizer/sentencepiece*")
  list(REMOVE_ITEM stpiece_TARGET_SRC INCLUDE REGEX ".*((spm)|(train)).*")
  list(APPEND TARGET_SRC ${stpiece_TARGET_SRC})
endif()

if(OCOS_ENABLE_WORDPIECE_TOKENIZER)
  set(_HAS_TOKENIZER ON)
  file(GLOB wordpiece_TARGET_SRC "operators/tokenizer/wordpiece*.*")
  list(APPEND TARGET_SRC ${wordpiece_TARGET_SRC})
endif()

if(OCOS_ENABLE_BERT_TOKENIZER)
  # Bert
  set(_HAS_TOKENIZER ON)
  file(GLOB bert_TARGET_SRC "operators/tokenizer/basic_tokenizer.*" "operators/tokenizer/bert_tokenizer.*" "operators/tokenizer/bert_tokenizer_decoder.*")
  list(APPEND TARGET_SRC ${bert_TARGET_SRC})
endif()

if(OCOS_ENABLE_BLINGFIRE)
  # blingfire
  set(_HAS_TOKENIZER ON)
  file(GLOB blingfire_TARGET_SRC "operators/tokenizer/blingfire*.*")
  list(APPEND TARGET_SRC ${blingfire_TARGET_SRC})
endif()

if(OCOS_ENABLE_GPT2_TOKENIZER OR OCOS_ENABLE_WORDPIECE_TOKENIZER)
  if(NOT TARGET nlohmann_json)
    set(JSON_BuildTests OFF CACHE INTERNAL "")
    message(STATUS "Fetch json")
    include(json)
  endif()
endif()

if(_HAS_TOKENIZER)
  message(STATUS "Tokenizer needed.")
  file(GLOB tokenizer_TARGET_SRC "operators/tokenizer/tokenizers.*")
  list(APPEND TARGET_SRC ${tokenizer_TARGET_SRC})
endif()

# ### make all compile options.
add_compile_options("$<$<C_COMPILER_ID:MSVC>:/utf-8>")
add_compile_options("$<$<CXX_COMPILER_ID:MSVC>:/utf-8>")
add_library(ocos_operators STATIC ${TARGET_SRC})
# TODO: need to address the SDL warnings happens on custom operator code.
# if (HAS_SDL)
#   target_compile_options(ocos_operators PRIVATE "/sdl")
# endif()
set_target_properties(ocos_operators PROPERTIES FOLDER "operators")

# filter out any files in ${TARGET_SRC} which don't have prefix of ${PROJECT_SOURCE_DIR} before calling source_group
set(_TARGET_SRC_FOR_SOURCE_GROUP)
foreach(_TARGET_SRC_FILE IN LISTS TARGET_SRC)
  cmake_path(IS_PREFIX PROJECT_SOURCE_DIR ${_TARGET_SRC_FILE}
             NORMALIZE
             _is_prefix_result)
  if(_is_prefix_result)
    list(APPEND _TARGET_SRC_FOR_SOURCE_GROUP ${_TARGET_SRC_FILE})
  endif()
endforeach()
source_group(TREE ${PROJECT_SOURCE_DIR} FILES ${_TARGET_SRC_FOR_SOURCE_GROUP})

standardize_output_folder(ocos_operators)

target_include_directories(ocos_operators PUBLIC
  ${ONNXRUNTIME_INCLUDE_DIR}
  ${PROJECT_SOURCE_DIR}/includes
  ${PROJECT_SOURCE_DIR}/operators
  ${PROJECT_SOURCE_DIR}/operators/tokenizer)
set(ocos_libraries "")
set(OCOS_COMPILE_DEFINITIONS "")

if(OCOS_ENABLE_DLIB)
  list(APPEND OCOS_COMPILE_DEFINITIONS ENABLE_DLIB)
endif()

if(_HAS_TOKENIZER)
  list(APPEND OCOS_COMPILE_DEFINITIONS ENABLE_TOKENIZER)
endif()

if(OCOS_ENABLE_TF_STRING)
  target_include_directories(ocos_operators PUBLIC
    ${googlere2_SOURCE_DIR}
    ${farmhash_SOURCE_DIR}/src)
  list(APPEND OCOS_COMPILE_DEFINITIONS ENABLE_TF_STRING NOMINMAX FARMHASH_NO_BUILTIN_EXPECT FARMHASH_DEBUG=0)
  list(APPEND ocos_libraries re2)
endif()

if(OCOS_ENABLE_RE2_REGEX)
  list(APPEND OCOS_COMPILE_DEFINITIONS ENABLE_RE2_REGEX)
endif()

if(OCOS_ENABLE_MATH)
  target_include_directories(ocos_operators PUBLIC ${dlib_SOURCE_DIR})
  list(APPEND OCOS_COMPILE_DEFINITIONS ENABLE_MATH)

  # The dlib matrix implementation is all in the headers, no library compiling needed.
endif()

if(_ENABLE_OPENCV)
  list(APPEND ocos_libraries ${opencv_LIBS})
  target_include_directories(ocos_operators PUBLIC ${opencv_INCLUDE_DIRS})
endif()

if(OCOS_ENABLE_OPENCV_CODECS)
  list(APPEND OCOS_COMPILE_DEFINITIONS ENABLE_OPENCV_CODECS)
endif()

if(OCOS_ENABLE_CV2)
  list(APPEND OCOS_COMPILE_DEFINITIONS ENABLE_CV2)
endif()

if(OCOS_ENABLE_VISION)
  list(APPEND OCOS_COMPILE_DEFINITIONS ENABLE_VISION)
endif()

if(OCOS_ENABLE_GPT2_TOKENIZER)
  # GPT2
  target_include_directories(ocos_operators PRIVATE ${json_SOURCE_DIR}/single_include)
  list(APPEND OCOS_COMPILE_DEFINITIONS ENABLE_GPT2_TOKENIZER)
  list(APPEND ocos_libraries nlohmann_json::nlohmann_json)
endif()

if(OCOS_ENABLE_WORDPIECE_TOKENIZER)
  list(APPEND OCOS_COMPILE_DEFINITIONS ENABLE_WORDPIECE_TOKENIZER)
endif()

if(OCOS_ENABLE_BERT_TOKENIZER)
  list(APPEND OCOS_COMPILE_DEFINITIONS ENABLE_BERT_TOKENIZER)
endif()

if(OCOS_ENABLE_SPM_TOKENIZER)
  # SentencePiece
  target_include_directories(ocos_operators PUBLIC ${spm_INCLUDE_DIRS})
  list(APPEND OCOS_COMPILE_DEFINITIONS ENABLE_SPM_TOKENIZER)
  list(APPEND ocos_libraries sentencepiece-static)
endif()

if(OCOS_ENABLE_BLINGFIRE)
  include(blingfire)
  list(APPEND OCOS_COMPILE_DEFINITIONS ENABLE_BLINGFIRE)
  list(APPEND ocos_libraries bingfirtinydll_static)
endif()

if(OCOS_ENABLE_GPT2_TOKENIZER OR OCOS_ENABLE_WORDPIECE_TOKENIZER)
  target_include_directories(ocos_operators PRIVATE ${json_SOURCE_DIR}/single_include)
  list(APPEND ocos_libraries nlohmann_json::nlohmann_json)
endif()

target_include_directories(ocos_operators PRIVATE ${GSL_INCLUDE_DIR})
list(APPEND ocos_libraries Microsoft.GSL::GSL)

list(REMOVE_DUPLICATES OCOS_COMPILE_DEFINITIONS)
target_compile_definitions(ocos_operators PRIVATE ${OCOS_COMPILE_DEFINITIONS})
target_link_libraries(ocos_operators PRIVATE ${ocos_libraries})

file(GLOB shared_TARGET_LIB_SRC "shared/lib/*.cc" "shared/lib/*.h")

if(NOT OCOS_ENABLE_STATIC_LIB AND CMAKE_SYSTEM_NAME STREQUAL "Emscripten")
  add_executable(ortcustomops ${shared_TARGET_LIB_SRC})
  set_target_properties(ortcustomops PROPERTIES LINK_FLAGS "                                  \
                      -s WASM=1                                                               \
                      -s NO_EXIT_RUNTIME=0                                                    \
                      -s ALLOW_MEMORY_GROWTH=1                                                \
                      -s SAFE_HEAP=0                                                          \
                      -s MODULARIZE=1                                                         \
                      -s SAFE_HEAP_LOG=0                                                      \
                      -s STACK_OVERFLOW_CHECK=0                                               \
                      -s EXPORT_ALL=0                                                         \
                      -s VERBOSE=0                                                            \
                      --no-entry")

  if(CMAKE_BUILD_TYPE STREQUAL "Debug")
    set_property(TARGET ortcustomops APPEND_STRING PROPERTY LINK_FLAGS " -s ASSERTIONS=1 -s DEMANGLE_SUPPORT=1")
  else()
    set_property(TARGET ortcustomops APPEND_STRING PROPERTY LINK_FLAGS " -s ASSERTIONS=0 -s DEMANGLE_SUPPORT=0")
  endif()
else()
  add_library(ortcustomops STATIC ${shared_TARGET_LIB_SRC})
  if (HAS_SDL)
    target_compile_options(ortcustomops PRIVATE "/sdl")
  endif()
  add_library(onnxruntime_extensions ALIAS ortcustomops)
  standardize_output_folder(ortcustomops)
  set(_BUILD_SHARED_LIBRARY TRUE)
endif()

target_compile_definitions(ortcustomops PUBLIC ${OCOS_COMPILE_DEFINITIONS} ${GTEST_CXX_FLAGS})
target_include_directories(ortcustomops PUBLIC
  "$<TARGET_PROPERTY:ocos_operators,INTERFACE_INCLUDE_DIRECTORIES>")
target_link_libraries(ortcustomops PUBLIC ocos_operators)

if(_BUILD_SHARED_LIBRARY)
  file(GLOB shared_TARGET_SRC "shared/*.cc" "shared/*.h" "shared/*.def")
  add_library(extensions_shared SHARED ${shared_TARGET_SRC})
  source_group(TREE ${PROJECT_SOURCE_DIR} FILES ${shared_TARGET_SRC})
  standardize_output_folder(extensions_shared)

  if(CMAKE_SYSTEM_NAME STREQUAL "Android")
    if(OCOS_ENABLE_SPM_TOKENIZER)
      target_link_libraries(extensions_shared PUBLIC log)
    endif()
  endif()

  if(LINUX OR CMAKE_SYSTEM_NAME STREQUAL "Android")
    set_property(TARGET extensions_shared APPEND_STRING PROPERTY LINK_FLAGS "-Wl,-s -Wl,--version-script -Wl,${PROJECT_SOURCE_DIR}/shared/ortcustomops.ver")
  endif()

  target_include_directories(extensions_shared PUBLIC
    "$<TARGET_PROPERTY:ortcustomops,INTERFACE_INCLUDE_DIRECTORIES>")
  target_link_libraries(extensions_shared PRIVATE ortcustomops)
  set_target_properties(extensions_shared PROPERTIES OUTPUT_NAME "ortextensions")
  if(MSVC AND ocos_target_platform MATCHES "x86|x64")
    target_link_options(extensions_shared PRIVATE "/CETCOMPAT")
  endif()

endif()

if(OCOS_BUILD_PYTHON)
  message(STATUS "Python Build is enabled")
  include(ext_python)
endif()

if(OCOS_BUILD_JAVA)
  message(STATUS "Java Build is enabled")
  include(ext_java)
endif()

if(OCOS_BUILD_APPLE_FRAMEWORK)
  include(ext_apple_framework)
endif()

# clean up the requirements.txt files from 3rd party project folder to suppress the code security false alarms
file(GLOB_RECURSE NO_USE_FILES ${CMAKE_BINARY_DIR}/_deps/*requirements.txt)
message(STATUS "Found the following requirements.txt: ${NO_USE_FILES}")

foreach(nf ${NO_USE_FILES})
  execute_process(COMMAND ${CMAKE_COMMAND} -E remove ${nf})
endforeach()

# test section
if(OCOS_ENABLE_CTEST AND OCOS_ENABLE_SELECTED_OPLIST)
  # currently the tests don't handle operator exclusion cleanly.
  message(WARNING "Due to usage of OCOS_ENABLE_SELECTED_OPLIST excluding operators the tests are unable to be built and run")
elseif(OCOS_ENABLE_CTEST AND NOT OCOS_ENABLE_SELECTED_OPLIST)
  # Enable CTest
  enable_testing()
  message(STATUS "Fetch CTest")
  include(CTest)

  set(TEST_SRC_DIR ${PROJECT_SOURCE_DIR}/test)
  message(STATUS "Fetch googletest")
  include(googletest)
  file(GLOB static_TEST_SRC "${TEST_SRC_DIR}/static_test/*.cc")
  add_executable(ocos_test ${static_TEST_SRC})
  standardize_output_folder(ocos_test)
  target_link_libraries(ocos_test PRIVATE gtest_main ocos_operators ${ocos_libraries})
  add_test(NAME ocos_test COMMAND $<TARGET_FILE:ocos_test>)

  SET(CMAKE_FIND_ROOT_PATH_MODE_LIBRARY BOTH)
  find_library(ONNXRUNTIME onnxruntime HINTS "${ONNXRUNTIME_LIB_DIR}")

  if(ONNXRUNTIME-NOTFOUND)
    message(WARNING "The prebuilt onnxruntime libraries directory cannot found (via ONNXRUNTIME_LIB_DIR), the extensions_test will be skipped.")
  else()
    set(LINUX_CC_FLAGS "")

    # needs to link with stdc++fs in Linux
    if(UNIX AND NOT APPLE AND NOT CMAKE_SYSTEM_NAME STREQUAL "Android")
      list(APPEND LINUX_CC_FLAGS stdc++fs -pthread)
    endif()

    file(GLOB shared_TEST_SRC "${TEST_SRC_DIR}/shared_test/*.cc")
    add_executable(extensions_test ${shared_TEST_SRC})
    standardize_output_folder(extensions_test)
    target_include_directories(extensions_test PRIVATE ${spm_INCLUDE_DIRS}
      "$<TARGET_PROPERTY:extensions_shared,INTERFACE_INCLUDE_DIRECTORIES>")

    if(ONNXRUNTIME_LIB_DIR)
      target_link_directories(extensions_test PRIVATE ${ONNXRUNTIME_LIB_DIR})
    endif()

    target_link_libraries(extensions_test PRIVATE ocos_operators extensions_shared onnxruntime gtest_main ${ocos_libraries} ${LINUX_CC_FLAGS})

    if(WIN32)
      file(TO_CMAKE_PATH "${ONNXRUNTIME_LIB_DIR}/*" ONNXRUNTIME_LIB_FILEPATTERN)
      file(GLOB ONNXRUNTIME_LIB_FILES CONFIGURE_DEPENDS "${ONNXRUNTIME_LIB_FILEPATTERN}")
      add_custom_command(
        TARGET extensions_test POST_BUILD
        COMMAND ${CMAKE_COMMAND} -E copy ${ONNXRUNTIME_LIB_FILES} $<TARGET_FILE_DIR:extensions_test>)
    endif()

    set(TEST_DATA_SRC ${TEST_SRC_DIR}/data)
    set(TEST_DATA_DES ${onnxruntime_extensions_BINARY_DIR}/data)

    # Copy test data from source to destination.
    add_custom_command(
      TARGET extensions_test POST_BUILD
      COMMAND ${CMAKE_COMMAND} -E copy_directory
      ${TEST_DATA_SRC}
      ${TEST_DATA_DES})
    add_test(NAME extensions_test COMMAND $<TARGET_FILE:extensions_test>)
  endif()
endif()<|MERGE_RESOLUTION|>--- conflicted
+++ resolved
@@ -208,8 +208,6 @@
 endif()
 
 include(FetchContent)
-<<<<<<< HEAD
-=======
 
 function(set_msvc_c_cpp_compiler_warning_level warning_level)
   if (NOT "${warning_level}" MATCHES "^[0-4]$")
@@ -229,13 +227,6 @@
 
 # set default MSVC warning level to 3 for external dependencies
 set_msvc_c_cpp_compiler_warning_level(3)
-
-# PROJECT_IS_TOP_LEVEL is available until 3.21
-get_property(not_top DIRECTORY PROPERTY PARENT_DIRECTORY)
-if(not_top AND ONNXRUNTIME_ROOT)
-  set(_ONNXRUNTIME_EMBEDDED TRUE)
-endif()
->>>>>>> be0625c3
 include(ext_ortlib)
 include(gsl)
 
