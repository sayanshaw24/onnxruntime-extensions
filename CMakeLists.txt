cmake_minimum_required(VERSION 3.20)
project(onnxruntime_extensions LANGUAGES C CXX)

# set(CMAKE_VERBOSE_MAKEFILE ON)
if(NOT CMAKE_BUILD_TYPE)
  message(STATUS "Build type not set - using RelWithDebInfo")
  set(CMAKE_BUILD_TYPE "RelWithDebInfo" CACHE STRING "Choose build type: Debug Release RelWithDebInfo." FORCE)
endif()

function(read_version_file major_var minor_var patch_var)
  set(version_file ${PROJECT_SOURCE_DIR}/version.txt)
  file(READ ${version_file} version_file_content)
  if(version_file_content MATCHES "^([0-9]+)\\.([0-9]+)\\.([0-9]+)$")
    set(${major_var} ${CMAKE_MATCH_1} PARENT_SCOPE)
    set(${minor_var} ${CMAKE_MATCH_2} PARENT_SCOPE)
    set(${patch_var} ${CMAKE_MATCH_3} PARENT_SCOPE)
  else()
    message(FATAL_ERROR "Failed to parse version from file: ${version_file}")
  endif()
endfunction()

set(CPACK_PACKAGE_NAME "onnxruntime_extensions")
read_version_file(CPACK_PACKAGE_VERSION_MAJOR CPACK_PACKAGE_VERSION_MINOR CPACK_PACKAGE_VERSION_PATCH)
set(VERSION ${CPACK_PACKAGE_VERSION_MAJOR}.${CPACK_PACKAGE_VERSION_MINOR}.${CPACK_PACKAGE_VERSION_PATCH})

# Avoid warning about DOWNLOAD_EXTRACT_TIMESTAMP in CMake 3.24:
if(CMAKE_VERSION VERSION_GREATER_EQUAL "3.24.0")
  cmake_policy(SET CMP0135 NEW)
  cmake_policy(SET CMP0077 NEW)
endif()

# Needed for Java
set(CMAKE_C_STANDARD 99)

set(CMAKE_CXX_STANDARD 17)
set(CMAKE_CXX_STANDARD_REQUIRED ON)
set(CMAKE_CXX_EXTENSIONS OFF)
include(CheckCXXCompilerFlag)
include(CheckLanguage)

option(CC_OPTIMIZE "Allow compiler optimizations, Set to OFF to disable" ON)
option(OCOS_ENABLE_PYTHON "Enable Python component building, (deprecated)" OFF)
option(OCOS_ENABLE_CTEST "Enable C++ test" OFF)
option(OCOS_ENABLE_CPP_EXCEPTIONS "Enable C++ Exception" ON)
option(OCOS_ENABLE_TF_STRING "Enable String Operator Set" ON)
option(OCOS_ENABLE_RE2_REGEX "Enable StringRegexReplace and StringRegexSplit" ON)
option(OCOS_ENABLE_GPT2_TOKENIZER "Enable the GPT2 tokenizer building" ON)
option(OCOS_ENABLE_SPM_TOKENIZER "Enable the SentencePiece tokenizer building" ON)
option(OCOS_ENABLE_WORDPIECE_TOKENIZER "Enable the WordpieceTokenizer building" ON)
option(OCOS_ENABLE_BERT_TOKENIZER "Enable the BertTokenizer building" ON)
option(OCOS_ENABLE_BLINGFIRE "Enable operators depending on the Blingfire library" ON)
option(OCOS_ENABLE_MATH "Enable math tensor operators building" ON)
option(OCOS_ENABLE_DLIB "Enable operators like Inverse depending on DLIB" ON)
option(OCOS_ENABLE_OPENCV_CODECS "Enable cv2 and vision operators that require opencv imgcodecs." ON)
option(OCOS_ENABLE_CV2 "Enable the operators in `operators/cv2`" ON)
option(OCOS_ENABLE_VISION "Enable the operators in `operators/vision`" ON)

option(OCOS_ENABLE_STATIC_LIB "Enable generating static library" OFF)
option(OCOS_ENABLE_SELECTED_OPLIST "Enable including the selected_ops tool file" OFF)
option(OCOS_BUILD_PYTHON "Enable building the Python package" OFF)
option(OCOS_BUILD_JAVA "Enable building the Java package" OFF)
option(OCOS_BUILD_ANDROID "Enable building the Android package" OFF)
option(OCOS_BUILD_APPLE_FRAMEWORK "Enable building of the MacOS/iOS framework" OFF)

function(disable_all_operators)
  set(OCOS_ENABLE_RE2_REGEX OFF CACHE INTERNAL "" FORCE)
  set(OCOS_ENABLE_TF_STRING OFF CACHE INTERNAL "" FORCE)
  set(OCOS_ENABLE_WORDPIECE_TOKENIZER OFF CACHE INTERNAL "" FORCE)
  set(OCOS_ENABLE_GPT2_TOKENIZER OFF CACHE INTERNAL "" FORCE)
  set(OCOS_ENABLE_SPM_TOKENIZER OFF CACHE INTERNAL "" FORCE)
  set(OCOS_ENABLE_BERT_TOKENIZER OFF CACHE INTERNAL "" FORCE)
  set(OCOS_ENABLE_BLINGFIRE OFF CACHE INTERNAL "" FORCE)
  set(OCOS_ENABLE_MATH OFF CACHE INTERNAL "" FORCE)
  set(OCOS_ENABLE_DLIB OFF CACHE INTERNAL "" FORCE)
  set(OCOS_ENABLE_OPENCV_CODECS OFF CACHE INTERNAL "" FORCE)
  set(OCOS_ENABLE_CV2 OFF CACHE INTERNAL "" FORCE)
  set(OCOS_ENABLE_VISION OFF CACHE INTERNAL "" FORCE)
endfunction()

if (CMAKE_GENERATOR_PLATFORM)
  # Multi-platform generator
  set(ocos_target_platform ${CMAKE_GENERATOR_PLATFORM})
else()
  set(ocos_target_platform ${CMAKE_SYSTEM_PROCESSOR})
endif()

if(NOT CC_OPTIMIZE)
  message("!!!THE COMPILER OPTIMIZATION HAS BEEN DISABLED, DEBUG-ONLY!!!")
  string(REGEX REPLACE "([\-\/]O[123])" "" CMAKE_C_FLAGS_RELWITHDEBINFO "${CMAKE_C_FLAGS_RELWITHDEBINFO}")
  string(REGEX REPLACE "([\-\/]O[123])" "" CMAKE_C_FLAGS_RELEASE "${CMAKE_C_FLAGS_RELEASE}")
  string(REGEX REPLACE "([\-\/]O[123])" "" CMAKE_CXX_FLAGS_RELWITHDEBINFO "${CMAKE_CXX_FLAGS_RELWITHDEBINFO}")
  string(REGEX REPLACE "([\-\/]O[123])" "" CMAKE_CXX_FLAGS_RELEASE "${CMAKE_CXX_FLAGS_RELEASE}")

  if(NOT WIN32)
    set(CMAKE_CXX_FLAGS "${CMAKE_CXX_FLAGS} -O0")
    set(CMAKE_C_FLAGS "${CMAKE_C_FLAGS} -O0")
  else()
    set(CMAKE_CXX_FLAGS "${CMAKE_CXX_FLAGS} /Od")
    set(CMAKE_C_FLAGS "${CMAKE_C_FLAGS} /Od")
  endif()
endif()

if (MSVC)
  check_cxx_compiler_flag(-sdl HAS_SDL)
  check_cxx_compiler_flag(-Qspectre HAS_QSPECTRE)
  if (HAS_QSPECTRE)
    set(CMAKE_C_FLAGS "${CMAKE_C_FLAGS} /Qspectre")
    set(CMAKE_CXX_FLAGS "${CMAKE_CXX_FLAGS} /Qspectre")
  endif()
  set(CMAKE_EXE_LINKER_FLAGS  "${CMAKE_EXE_LINKER_FLAGS} /DYNAMICBASE")
  check_cxx_compiler_flag(-guard:cf HAS_GUARD_CF)
  if (HAS_GUARD_CF)
    set(CMAKE_C_FLAGS_RELEASE "${CMAKE_C_FLAGS_RELEASE} /guard:cf")
    set(CMAKE_CXX_FLAGS_RELEASE "${CMAKE_CXX_FLAGS_RELEASE} /guard:cf")
    set(CMAKE_C_FLAGS_RELWITHDEBINFO "${CMAKE_C_FLAGS_RELWITHDEBINFO} /guard:cf")
    set(CMAKE_CXX_FLAGS_RELWITHDEBINFO "${CMAKE_CXX_FLAGS_RELWITHDEBINFO} /guard:cf")
    set(CMAKE_C_FLAGS_MINSIZEREL "${CMAKE_C_FLAGS_MINSIZEREL} /guard:cf")
    set(CMAKE_CXX_FLAGS_MINSIZEREL "${CMAKE_CXX_FLAGS_MINSIZEREL} /guard:cf")
    set(CMAKE_EXE_LINKER_FLAGS  "${CMAKE_EXE_LINKER_FLAGS} /guard:cf")
  endif()
endif()

if(NOT OCOS_BUILD_PYTHON AND OCOS_ENABLE_PYTHON)
  message("OCOS_ENABLE_PYTHON IS DEPRECATED, USE OCOS_BUILD_PYTHON INSTEAD")
  set(OCOS_BUILD_PYTHON ON CACHE INTERNAL "")
endif()

if(OCOS_BUILD_ANDROID)
  if(NOT CMAKE_TOOLCHAIN_FILE MATCHES "android.toolchain.cmake")
    message(FATAL_ERROR "CMAKE_TOOLCHAIN_FILE must be set to build/cmake/android.toolchain.cmake from the Android NDK.")
  endif()
  if(NOT ANDROID_PLATFORM OR NOT ANDROID_ABI)
    message(FATAL_ERROR "The Android platform (ANDROID_PLATFORM) and ABI (ANDROID_ABI) must be specified.")
  endif()

  set(OCOS_BUILD_JAVA ON CACHE INTERNAL "")
endif()

# Build the libraries with -fPIC
set(CMAKE_POSITION_INDEPENDENT_CODE ON)

set_property(GLOBAL PROPERTY USE_FOLDERS ON)

set(CMAKE_FIND_FRAMEWORK NEVER CACHE STRING "...")

if(NOT "${CMAKE_FIND_FRAMEWORK}" STREQUAL "NEVER")
  message(FATAL_ERROR "CMAKE_FIND_FRAMEWORK is not NEVER")
endif()

# External dependencies
list(APPEND CMAKE_MODULE_PATH ${PROJECT_SOURCE_DIR}/cmake/externals ${PROJECT_SOURCE_DIR}/cmake)

# PROJECT_IS_TOP_LEVEL is available since 3.21
get_property(not_top DIRECTORY PROPERTY PARENT_DIRECTORY)
if(not_top AND ONNXRUNTIME_ROOT)
  set(_ONNXRUNTIME_EMBEDDED TRUE)
endif()

if(OCOS_ENABLE_SELECTED_OPLIST)
  # Need to ensure _selectedoplist.cmake file is already generated in folder: ${PROJECT_SOURCE_DIR}/cmake/
  # You could run gen_selectedops.py in folder: tools/ to generate _selectedoplist.cmake
  message(STATUS "Looking for the _selectedoplist.cmake")
  disable_all_operators()
  include(_selectedoplist)
endif()

set(_OCOS_EXCEPTIONS_REQUIRED OFF)
include(noexcep_ops)
SetExceptionsRequired()

# Special case an embedded build with ORT exceptions disabled but custom ops that require exceptions.
if(_ONNXRUNTIME_EMBEDDED AND onnxruntime_DISABLE_EXCEPTIONS AND _OCOS_EXCEPTIONS_REQUIRED)
  message(STATUS "Embedded build as part of ONNX Runtime with exceptions disabled. "
                 "Extensions will be built with exceptions enabled due to included custom ops "
                 "using 3rd party libraries that require exceptions.")

  if (NOT OCOS_ENABLE_CPP_EXCEPTIONS)
    message(WARNING "Enabling C++ exception support as custom ops included in the build require.")
    set(OCOS_ENABLE_CPP_EXCEPTIONS ON)
  endif()

  # undo the flags that ORT has set to disable exceptions.
  # see https://github.com/microsoft/onnxruntime/blob/b1abb8c656c597bf221bd85682ae3d9e350d9aba/cmake/adjust_global_compile_flags.cmake#L160-L169
  if(MSVC)
    string(REPLACE "/EHs-c-" "/EHsc" CMAKE_CXX_FLAGS "${CMAKE_CXX_FLAGS}")
  else()
    string(REPLACE "-fno-exceptions" "-fexceptions" CMAKE_CXX_FLAGS ${CMAKE_CXX_FLAGS})
    string(REPLACE "-fno-unwind-tables" "" CMAKE_CXX_FLAGS ${CMAKE_CXX_FLAGS})
    string(REPLACE "-fno-asynchronous-unwind-tables" "" CMAKE_CXX_FLAGS ${CMAKE_CXX_FLAGS})
  endif()

  # the ort-ext code has to provide a barrier between the exception enabled custom op code and ORT.
  add_compile_definitions(OCOS_PREVENT_EXCEPTION_PROPAGATION)
endif()

if(NOT OCOS_ENABLE_CPP_EXCEPTIONS)
<<<<<<< HEAD
  # make sure we're not building with a 3rd party library that requires exceptions
  ValidateExceptionSettings()

=======
>>>>>>> ef3df607
  add_compile_definitions(OCOS_NO_EXCEPTIONS ORT_NO_EXCEPTIONS)
endif()

include(FetchContent)

function(set_msvc_c_cpp_compiler_warning_level warning_level)
  if (NOT "${warning_level}" MATCHES "^[0-4]$")
    message(FATAL_ERROR "Expected warning_level value of 0-4, got '${warning_level}'.")
  endif()

  if (MSVC)
    set(warning_flag "/W${warning_level}")
    get_property(opts DIRECTORY PROPERTY COMPILE_OPTIONS)
    # only match the generator expression added by this function
    list(FILTER opts
         EXCLUDE REGEX "^\\$<\\$<OR:\\$<COMPILE_LANGUAGE:C>,\\$<COMPILE_LANGUAGE:CXX>>:/W[0-4]>$")
    list(APPEND opts "$<$<OR:$<COMPILE_LANGUAGE:C>,$<COMPILE_LANGUAGE:CXX>>:${warning_flag}>")
    set_property(DIRECTORY PROPERTY COMPILE_OPTIONS "${opts}")
  endif()
endfunction()

# set default MSVC warning level to 3 for external dependencies
set_msvc_c_cpp_compiler_warning_level(3)
include(ext_ortlib)
include(gsl)

macro(standardize_output_folder bin_target)
  set_target_properties(${bin_target} PROPERTIES
    RUNTIME_OUTPUT_DIRECTORY "${CMAKE_BINARY_DIR}/bin"
    LIBRARY_OUTPUT_DIRECTORY "${CMAKE_BINARY_DIR}/lib"
    ARCHIVE_OUTPUT_DIRECTORY "${CMAKE_BINARY_DIR}/lib"
    PDB_OUTPUT_DIRECTORY "${CMAKE_BINARY_DIR}/bin")
endmacro()

if(OCOS_ENABLE_RE2_REGEX)
  if(NOT TARGET re2::re2)
    set(RE2_BUILD_TESTING OFF CACHE INTERNAL "")
    message(STATUS "Fetch googlere2")
    include(googlere2)
  endif()

  if(CMAKE_SYSTEM_NAME STREQUAL "Emscripten")
    set_property(TARGET re2 PROPERTY COMPILE_OPTIONS)
  endif()
endif()

# ### scan all source files
<<<<<<< HEAD
file(GLOB TARGET_SRC "operators/*.cc" "operators/*.h" "includes/*.h*")
=======
set(TARGET_SRC_NOEXCEPTION)
file(GLOB TARGET_SRC "operators/*.cc" "operators/*.h")
>>>>>>> ef3df607

if(OCOS_ENABLE_TF_STRING)
  set(farmhash_SOURCE_DIR ${PROJECT_SOURCE_DIR}/cmake/externals/farmhash)
  file(GLOB TARGET_SRC_KERNELS "operators/text/*.cc" "operators/text/*.h*")
  file(GLOB TARGET_SRC_HASH "${farmhash_SOURCE_DIR}/src/farmhash.*")
  list(APPEND TARGET_SRC_NOEXCEPTION ${TARGET_SRC_KERNELS} ${TARGET_SRC_HASH})
endif()

if(OCOS_ENABLE_RE2_REGEX)
  file(GLOB TARGET_SRC_RE2_KERNELS "operators/text/re2_strings/*.cc" "operators/text/re2_strings/*.h*")
  list(APPEND TARGET_SRC_NOEXCEPTION ${TARGET_SRC_RE2_KERNELS})
endif()

if(OCOS_ENABLE_MATH)
  if(OCOS_ENABLE_DLIB)
    set(DLIB_ISO_CPP_ONLY ON CACHE INTERNAL "")
    set(DLIB_NO_GUI_SUPPORT ON CACHE INTERNAL "")
    set(DLIB_USE_CUDA OFF CACHE INTERNAL "")
    set(DLIB_USE_LAPACK OFF CACHE INTERNAL "")
    set(DLIB_USE_BLAS OFF CACHE INTERNAL "")
    include(dlib)

    # Ideally, dlib should be included as
    # file(GLOB TARGET_SRC_DLIB "${dlib_SOURCE_DIR}/dlib/all/source.cpp")
    # To avoid the unintentional using some unwanted component, only include
    file(GLOB TARGET_SRC_DLIB "${dlib_SOURCE_DIR}/dlib/test_for_odr_violations.cpp")
    file(GLOB TARGET_SRC_INVERSE "operators/math/dlib/*.cc" "operators/math/dlib/*.h*")
  endif()

  file(GLOB TARGET_SRC_MATH "operators/math/*.cc" "operators/math/*.h*")
  list(APPEND TARGET_SRC ${TARGET_SRC_MATH} ${TARGET_SRC_DLIB} ${TARGET_SRC_INVERSE})
endif()

# enable the opencv dependency if we have ops that require it
if(OCOS_ENABLE_CV2 OR OCOS_ENABLE_VISION)
  set(_ENABLE_OPENCV ON)
  message(STATUS "Fetch opencv")
  include(opencv)
endif()

if(OCOS_ENABLE_CV2)
  file(GLOB TARGET_SRC_CV2 "operators/cv2/*.cc" "operators/cv2/*.h*")
  file(GLOB TARGET_SRC_CV2_IMGPROC_OPS "operators/cv2/imgproc/*.cc" "operators/cv2/imgproc/*.h*")
  file(GLOB TARGET_SRC_CV2_IMGCODECS_OPS "operators/cv2/imgcodecs/*.cc" "operators/cv2/imgcodecs/*.h*")

  list(APPEND TARGET_SRC ${TARGET_SRC_CV2})
  list(APPEND TARGET_SRC ${TARGET_SRC_CV2_IMGPROC_OPS})
  if (OCOS_ENABLE_OPENCV_CODECS)
    list(APPEND TARGET_SRC ${TARGET_SRC_CV2_IMGCODECS_OPS})
  endif()
endif()

if(OCOS_ENABLE_VISION)
  if(NOT OCOS_ENABLE_OPENCV_CODECS)
    message(FATAL_ERROR "OCOS_ENABLE_VISION requires OCOS_ENABLE_OPENCV_CODECS to be ON")
  endif()

  file(GLOB TARGET_SRC_VISION "operators/vision/*.cc" "operators/vision/*.h*")
  list(APPEND TARGET_SRC ${TARGET_SRC_VISION})
endif()

set(_HAS_TOKENIZER OFF)

if(OCOS_ENABLE_GPT2_TOKENIZER)
  # GPT2
  set(_HAS_TOKENIZER ON)
  file(GLOB tok_TARGET_SRC "operators/tokenizer/gpt*.cc" "operators/tokenizer/unicode*.*" "operators/tokenizer/clip*.cc")
  list(APPEND TARGET_SRC ${tok_TARGET_SRC})
endif()

if(OCOS_ENABLE_SPM_TOKENIZER)
  # SentencePiece
  set(_HAS_TOKENIZER ON)
  set(SPM_ENABLE_TCMALLOC OFF CACHE INTERNAL "")
  set(SPM_ENABLE_SHARED OFF CACHE INTERNAL "")
  message(STATUS "Fetch sentencepiece")
  include(sentencepieceproject)
  file(GLOB stpiece_TARGET_SRC "operators/tokenizer/sentencepiece/*.cc" "operators/tokenizer/sentencepiece*")
  list(REMOVE_ITEM stpiece_TARGET_SRC INCLUDE REGEX ".*((spm)|(train)).*")
  list(APPEND TARGET_SRC ${stpiece_TARGET_SRC})
endif()

if(OCOS_ENABLE_WORDPIECE_TOKENIZER)
  set(_HAS_TOKENIZER ON)
  file(GLOB wordpiece_TARGET_SRC "operators/tokenizer/wordpiece*.*")
  list(APPEND TARGET_SRC ${wordpiece_TARGET_SRC})
endif()

if(OCOS_ENABLE_BERT_TOKENIZER)
  # Bert
  set(_HAS_TOKENIZER ON)
  file(GLOB bert_TARGET_SRC "operators/tokenizer/basic_tokenizer.*" "operators/tokenizer/bert_tokenizer.*" "operators/tokenizer/bert_tokenizer_decoder.*")
  list(APPEND TARGET_SRC ${bert_TARGET_SRC})
endif()

if(OCOS_ENABLE_BLINGFIRE)
  # blingfire
  set(_HAS_TOKENIZER ON)
  file(GLOB blingfire_TARGET_SRC "operators/tokenizer/blingfire*.*")
  list(APPEND TARGET_SRC ${blingfire_TARGET_SRC})
endif()

if(OCOS_ENABLE_GPT2_TOKENIZER OR OCOS_ENABLE_WORDPIECE_TOKENIZER)
  if(NOT TARGET nlohmann_json)
    set(JSON_BuildTests OFF CACHE INTERNAL "")
    message(STATUS "Fetch json")
    include(json)
  endif()
endif()

if(_HAS_TOKENIZER)
  message(STATUS "Tokenizer needed.")
  file(GLOB tokenizer_TARGET_SRC "operators/tokenizer/tokenizers.*")
  list(APPEND TARGET_SRC ${tokenizer_TARGET_SRC})
endif()

# ### make all compile options.
add_compile_options("$<$<C_COMPILER_ID:MSVC>:/utf-8>")
add_compile_options("$<$<CXX_COMPILER_ID:MSVC>:/utf-8>")
add_library(noexcep_operators STATIC ${TARGET_SRC_NOEXCEPTION})
add_library(ocos_operators STATIC ${TARGET_SRC})
# TODO: need to address the SDL warnings happens on custom operator code.
# if (HAS_SDL)
#   target_compile_options(ocos_operators PRIVATE "/sdl")
# endif()
set_target_properties(noexcep_operators PROPERTIES FOLDER "operators")
set_target_properties(ocos_operators PROPERTIES FOLDER "operators")

# filter out any files in ${TARGET_SRC} which don't have prefix of ${PROJECT_SOURCE_DIR} before calling source_group
set(_TARGET_SRC_FOR_SOURCE_GROUP)
foreach(_TARGET_SRC_FILE IN LISTS TARGET_SRC)
  cmake_path(IS_PREFIX PROJECT_SOURCE_DIR ${_TARGET_SRC_FILE}
             NORMALIZE
             _is_prefix_result)
  if(_is_prefix_result)
    list(APPEND _TARGET_SRC_FOR_SOURCE_GROUP ${_TARGET_SRC_FILE})
  endif()
endforeach()
source_group(TREE ${PROJECT_SOURCE_DIR} FILES ${_TARGET_SRC_FOR_SOURCE_GROUP})

standardize_output_folder(noexcep_operators)
standardize_output_folder(ocos_operators)

target_include_directories(noexcep_operators PUBLIC
  ${ONNXRUNTIME_INCLUDE_DIR}
  ${PROJECT_SOURCE_DIR}/includes
  ${PROJECT_SOURCE_DIR}/operators)

target_include_directories(ocos_operators PUBLIC
  ${ONNXRUNTIME_INCLUDE_DIR}
  ${PROJECT_SOURCE_DIR}/includes
  ${PROJECT_SOURCE_DIR}/operators
  ${PROJECT_SOURCE_DIR}/operators/tokenizer)

set(ocos_libraries)
set(OCOS_COMPILE_DEFINITIONS)

if(OCOS_ENABLE_DLIB)
  list(APPEND OCOS_COMPILE_DEFINITIONS ENABLE_DLIB)
endif()

if(_HAS_TOKENIZER)
  list(APPEND OCOS_COMPILE_DEFINITIONS ENABLE_TOKENIZER)
endif()

if(OCOS_ENABLE_TF_STRING)
  target_include_directories(noexcep_operators PUBLIC
    ${googlere2_SOURCE_DIR}
    ${farmhash_SOURCE_DIR}/src)
  list(APPEND OCOS_COMPILE_DEFINITIONS ENABLE_TF_STRING NOMINMAX FARMHASH_NO_BUILTIN_EXPECT FARMHASH_DEBUG=0)
  target_link_libraries(noexcep_operators PRIVATE re2)
endif()

if(OCOS_ENABLE_RE2_REGEX)
  list(APPEND OCOS_COMPILE_DEFINITIONS ENABLE_RE2_REGEX)
endif()

if(OCOS_ENABLE_MATH)
  target_include_directories(ocos_operators PUBLIC ${dlib_SOURCE_DIR})
  list(APPEND OCOS_COMPILE_DEFINITIONS ENABLE_MATH)
endif()

if(_ENABLE_OPENCV)
  list(APPEND ocos_libraries ${opencv_LIBS})
  target_include_directories(ocos_operators PUBLIC ${opencv_INCLUDE_DIRS})
endif()

if(OCOS_ENABLE_OPENCV_CODECS)
  list(APPEND OCOS_COMPILE_DEFINITIONS ENABLE_OPENCV_CODECS)
endif()

if(OCOS_ENABLE_CV2)
  list(APPEND OCOS_COMPILE_DEFINITIONS ENABLE_CV2)
endif()

if(OCOS_ENABLE_VISION)
  list(APPEND OCOS_COMPILE_DEFINITIONS ENABLE_VISION)
endif()

if(OCOS_ENABLE_GPT2_TOKENIZER)
  # GPT2
  list(APPEND OCOS_COMPILE_DEFINITIONS ENABLE_GPT2_TOKENIZER)
endif()

if(OCOS_ENABLE_WORDPIECE_TOKENIZER)
  list(APPEND OCOS_COMPILE_DEFINITIONS ENABLE_WORDPIECE_TOKENIZER)
endif()

if(OCOS_ENABLE_BERT_TOKENIZER)
  list(APPEND OCOS_COMPILE_DEFINITIONS ENABLE_BERT_TOKENIZER)
endif()

if(OCOS_ENABLE_SPM_TOKENIZER)
  # SentencePiece
  target_include_directories(ocos_operators PUBLIC ${spm_INCLUDE_DIRS})
  list(APPEND OCOS_COMPILE_DEFINITIONS ENABLE_SPM_TOKENIZER)
  list(APPEND ocos_libraries sentencepiece-static)
endif()

if(OCOS_ENABLE_BLINGFIRE)
  include(blingfire)
  list(APPEND OCOS_COMPILE_DEFINITIONS ENABLE_BLINGFIRE)
  list(APPEND ocos_libraries bingfirtinydll_static)
endif()

if(OCOS_ENABLE_GPT2_TOKENIZER OR OCOS_ENABLE_WORDPIECE_TOKENIZER)
  target_include_directories(ocos_operators PRIVATE ${json_SOURCE_DIR}/single_include)
  list(APPEND ocos_libraries nlohmann_json::nlohmann_json)
endif()

target_include_directories(ocos_operators PRIVATE ${GSL_INCLUDE_DIR})
list(APPEND ocos_libraries Microsoft.GSL::GSL)

list(REMOVE_DUPLICATES OCOS_COMPILE_DEFINITIONS)
target_compile_definitions(noexcep_operators PRIVATE ${OCOS_COMPILE_DEFINITIONS})
if(NOT OCOS_ENABLE_CPP_EXCEPTIONS)
  if(MSVC)
    get_target_property(_target_cxx_flags noexcep_operators COMPILE_OPTIONS)
    list(REMOVE_ITEM _target_cxx_flags "/EHsc")
    list(APPEND _target_cxx_flags "/EHs-c-")
    set_target_properties(noexcep_operators PROPERTIES COMPILE_OPTIONS "${_target_cxx_flags}")
  else()
    target_compile_options(noexcep_operators PRIVATE -fno-exceptions -fno-unwind-tables -fno-asynchronous-unwind-tables)
  endif()
endif()

list(APPEND ocos_libraries noexcep_operators)
target_compile_definitions(ocos_operators PRIVATE ${OCOS_COMPILE_DEFINITIONS})
target_link_libraries(ocos_operators PRIVATE ${ocos_libraries})

file(GLOB shared_TARGET_LIB_SRC "shared/lib/*.cc" "shared/lib/*.h")

if(NOT OCOS_ENABLE_STATIC_LIB AND CMAKE_SYSTEM_NAME STREQUAL "Emscripten")
  add_executable(ortcustomops ${shared_TARGET_LIB_SRC})
  set_target_properties(ortcustomops PROPERTIES LINK_FLAGS "                                  \
                      -s WASM=1                                                               \
                      -s NO_EXIT_RUNTIME=0                                                    \
                      -s ALLOW_MEMORY_GROWTH=1                                                \
                      -s SAFE_HEAP=0                                                          \
                      -s MODULARIZE=1                                                         \
                      -s SAFE_HEAP_LOG=0                                                      \
                      -s STACK_OVERFLOW_CHECK=0                                               \
                      -s EXPORT_ALL=0                                                         \
                      -s VERBOSE=0                                                            \
                      --no-entry")

  if(CMAKE_BUILD_TYPE STREQUAL "Debug")
    set_property(TARGET ortcustomops APPEND_STRING PROPERTY LINK_FLAGS " -s ASSERTIONS=1 -s DEMANGLE_SUPPORT=1")
  else()
    set_property(TARGET ortcustomops APPEND_STRING PROPERTY LINK_FLAGS " -s ASSERTIONS=0 -s DEMANGLE_SUPPORT=0")
  endif()
else()
  add_library(ortcustomops STATIC ${shared_TARGET_LIB_SRC})
  if (HAS_SDL)
    target_compile_options(ortcustomops PRIVATE "/sdl")
  endif()
  add_library(onnxruntime_extensions ALIAS ortcustomops)
  standardize_output_folder(ortcustomops)
  set(_BUILD_SHARED_LIBRARY TRUE)
endif()

target_compile_definitions(ortcustomops PUBLIC ${OCOS_COMPILE_DEFINITIONS})
target_include_directories(ortcustomops PUBLIC
  "$<TARGET_PROPERTY:ocos_operators,INTERFACE_INCLUDE_DIRECTORIES>")
target_link_libraries(ortcustomops PUBLIC ocos_operators)

if(_BUILD_SHARED_LIBRARY)
  file(GLOB shared_TARGET_SRC "shared/*.cc" "shared/*.h" "shared/*.def")
  add_library(extensions_shared SHARED ${shared_TARGET_SRC})
  source_group(TREE ${PROJECT_SOURCE_DIR} FILES ${shared_TARGET_SRC})
  standardize_output_folder(extensions_shared)

  if(CMAKE_SYSTEM_NAME STREQUAL "Android")
    if(OCOS_ENABLE_SPM_TOKENIZER)
      target_link_libraries(extensions_shared PUBLIC log)
    endif()
  endif()

  if(LINUX OR CMAKE_SYSTEM_NAME STREQUAL "Android")
    set_property(TARGET extensions_shared APPEND_STRING PROPERTY LINK_FLAGS "-Wl,-s -Wl,--version-script -Wl,${PROJECT_SOURCE_DIR}/shared/ortcustomops.ver")
  endif()

  target_include_directories(extensions_shared PUBLIC
    "$<TARGET_PROPERTY:ortcustomops,INTERFACE_INCLUDE_DIRECTORIES>")
  target_link_libraries(extensions_shared PRIVATE ortcustomops)
  set_target_properties(extensions_shared PROPERTIES OUTPUT_NAME "ortextensions")
  if(MSVC AND ocos_target_platform MATCHES "x86|x64")
    target_link_options(extensions_shared PRIVATE "/CETCOMPAT")
  endif()

endif()

if(OCOS_BUILD_PYTHON)
  message(STATUS "Python Build is enabled")
  include(ext_python)
endif()

if(OCOS_BUILD_JAVA)
  message(STATUS "Java Build is enabled")
  include(ext_java)
endif()

if(OCOS_BUILD_APPLE_FRAMEWORK)
  include(ext_apple_framework)
endif()

# clean up the requirements.txt files from 3rd party project folder to suppress the code security false alarms
file(GLOB_RECURSE NO_USE_FILES ${CMAKE_BINARY_DIR}/_deps/*requirements.txt)
message(STATUS "Found the following requirements.txt: ${NO_USE_FILES}")

foreach(nf ${NO_USE_FILES})
  execute_process(COMMAND ${CMAKE_COMMAND} -E remove ${nf})
endforeach()

# test section
if(OCOS_ENABLE_CTEST)
  if (OCOS_ENABLE_SELECTED_OPLIST)
    # currently the tests don't handle operator exclusion cleanly.
    message(FATAL "Due to usage of OCOS_ENABLE_SELECTED_OPLIST excluding operators the tests are unable to be built and run")
  endif()

  # Enable CTest
  enable_testing()
  message(STATUS "Fetch CTest")
  include(CTest)


  set(TEST_SRC_DIR ${PROJECT_SOURCE_DIR}/test)
  message(STATUS "Fetch googletest")
  include(googletest)
  file(GLOB static_TEST_SRC "${TEST_SRC_DIR}/static_test/*.cc")
  add_executable(ocos_test ${static_TEST_SRC})
  standardize_output_folder(ocos_test)
  target_link_libraries(ocos_test PRIVATE gtest_main ocos_operators ${ocos_libraries})
  add_test(NAME ocos_test COMMAND $<TARGET_FILE:ocos_test>)

  SET(CMAKE_FIND_ROOT_PATH_MODE_LIBRARY BOTH)
  find_library(ONNXRUNTIME onnxruntime HINTS "${ONNXRUNTIME_LIB_DIR}")

  if(ONNXRUNTIME-NOTFOUND)
    message(WARNING "The prebuilt onnxruntime libraries directory cannot found (via ONNXRUNTIME_LIB_DIR), the extensions_test will be skipped.")
  else()
    set(LINUX_CC_FLAGS "")

    # needs to link with stdc++fs in Linux
    if(UNIX AND NOT APPLE AND NOT CMAKE_SYSTEM_NAME STREQUAL "Android")
      list(APPEND LINUX_CC_FLAGS stdc++fs -pthread)
    endif()

    file(GLOB shared_TEST_SRC "${TEST_SRC_DIR}/shared_test/*.cc")
    add_executable(extensions_test ${shared_TEST_SRC})
    standardize_output_folder(extensions_test)
    target_include_directories(extensions_test PRIVATE ${spm_INCLUDE_DIRS}
      "$<TARGET_PROPERTY:extensions_shared,INTERFACE_INCLUDE_DIRECTORIES>")

    if(ONNXRUNTIME_LIB_DIR)
      target_link_directories(extensions_test PRIVATE ${ONNXRUNTIME_LIB_DIR})
    endif()

    target_link_libraries(extensions_test PRIVATE ocos_operators extensions_shared onnxruntime gtest_main gmock_main
                          ${ocos_libraries} ${LINUX_CC_FLAGS})

    # Copy ONNXRuntime DLLs into bin folder for testing on Windows platform
    if(WIN32)
      file(TO_CMAKE_PATH "${ONNXRUNTIME_LIB_DIR}/*" ONNXRUNTIME_LIB_FILEPATTERN)
      file(GLOB ONNXRUNTIME_LIB_FILES CONFIGURE_DEPENDS "${ONNXRUNTIME_LIB_FILEPATTERN}")
      add_custom_command(
        TARGET extensions_test POST_BUILD
        COMMAND ${CMAKE_COMMAND} -E copy ${ONNXRUNTIME_LIB_FILES} $<TARGET_FILE_DIR:extensions_test>)
    endif()

    set(TEST_DATA_SRC ${TEST_SRC_DIR}/data)
    set(TEST_DATA_DES ${onnxruntime_extensions_BINARY_DIR}/data)

    # Copy test data from source to destination.
    add_custom_command(
      TARGET extensions_test POST_BUILD
      COMMAND ${CMAKE_COMMAND} -E copy_directory
      ${TEST_DATA_SRC}
      ${TEST_DATA_DES})
    add_test(NAME extensions_test COMMAND $<TARGET_FILE:extensions_test>)
  endif()
endif()<|MERGE_RESOLUTION|>--- conflicted
+++ resolved
@@ -164,6 +164,42 @@
   include(_selectedoplist)
 endif()
 
+macro(SetExceptionsRequired)
+    set(_OCOS_EXCEPTIONS_REQUIRED OFF)
+    if (OCOS_ENABLE_GPT2_TOKENIZER OR
+        OCOS_ENABLE_WORDPIECE_TOKENIZER OR
+        OCOS_ENABLE_BLINGFIRE OR
+        OCOS_ENABLE_SPM_TOKENIZER OR
+        (OCOS_ENABLE_CV2 OR OCOS_ENABLE_OPENCV_CODECS OR OCOS_ENABLE_VISION))
+        set(_OCOS_EXCEPTIONS_REQUIRED ON)
+    endif()
+endmacro()
+
+macro(ValidateExceptionSettings)
+    if (NOT OCOS_ENABLE_CPP_EXCEPTIONS)
+        # If the operator needs the cpp exceptions supports, write down their names
+        if (OCOS_ENABLE_GPT2_TOKENIZER)
+            # gpt2 tokenizer depends on nlohmann_json in onnxruntime, which is old and cannot disable exceptions.
+            # could remove this limit when the nlohmann_json is updated in onnxruntime.
+            message(FATAL_ERROR "GPT2_TOKENIZER operator needs C++ exceptions support")
+        endif()
+        if (OCOS_ENABLE_WORDPIECE_TOKENIZER)
+            # wordpiece tokenizer depends on nlohmann_json in onnxruntime, which is old and cannot disable exceptions.
+            # could remove this limit when the nlohmann_json is updated in onnxruntime.
+            message(FATAL_ERROR "WORDPIECE_TOKENIZER operator needs C++ exceptions support")
+        endif()
+        if (OCOS_ENABLE_BLINGFIRE)
+            message(FATAL_ERROR "BLINGFIRE operator needs C++ exceptions support")
+        endif()
+        if (OCOS_ENABLE_SPM_TOKENIZER)
+            message(FATAL_ERROR "SPM_TOKENIZER operator needs C++ exceptions support")
+        endif()
+        if (OCOS_ENABLE_CV2 OR OCOS_ENABLE_OPENCV_CODECS OR OCOS_ENABLE_VISION)
+            message(FATAL_ERROR "The operators depending on OpenCV need C++ exceptions support")
+        endif()
+    endif()
+endmacro()
+
 set(_OCOS_EXCEPTIONS_REQUIRED OFF)
 include(noexcep_ops)
 SetExceptionsRequired()
@@ -194,13 +230,17 @@
 endif()
 
 if(NOT OCOS_ENABLE_CPP_EXCEPTIONS)
-<<<<<<< HEAD
   # make sure we're not building with a 3rd party library that requires exceptions
   ValidateExceptionSettings()
 
-=======
->>>>>>> ef3df607
   add_compile_definitions(OCOS_NO_EXCEPTIONS ORT_NO_EXCEPTIONS)
+
+  if(MSVC)
+    string(REGEX REPLACE "/EHsc" "/EHs-c-" CMAKE_CXX_FLAGS "${CMAKE_CXX_FLAGS}")
+    add_compile_definitions("_HAS_EXCEPTIONS=0")
+  else()
+    set(CMAKE_CXX_FLAGS "${CMAKE_CXX_FLAGS} -fno-exceptions -fno-unwind-tables -fno-asynchronous-unwind-tables")
+  endif()
 endif()
 
 include(FetchContent)
@@ -247,12 +287,8 @@
 endif()
 
 # ### scan all source files
-<<<<<<< HEAD
+set(TARGET_SRC_NOEXCEPTION)
 file(GLOB TARGET_SRC "operators/*.cc" "operators/*.h" "includes/*.h*")
-=======
-set(TARGET_SRC_NOEXCEPTION)
-file(GLOB TARGET_SRC "operators/*.cc" "operators/*.h")
->>>>>>> ef3df607
 
 if(OCOS_ENABLE_TF_STRING)
   set(farmhash_SOURCE_DIR ${PROJECT_SOURCE_DIR}/cmake/externals/farmhash)
@@ -599,7 +635,6 @@
   message(STATUS "Fetch CTest")
   include(CTest)
 
-
   set(TEST_SRC_DIR ${PROJECT_SOURCE_DIR}/test)
   message(STATUS "Fetch googletest")
   include(googletest)
