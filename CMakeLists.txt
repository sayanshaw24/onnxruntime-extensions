--- conflicted
+++ resolved
@@ -150,11 +150,7 @@
 # External dependencies
 list(APPEND CMAKE_MODULE_PATH ${PROJECT_SOURCE_DIR}/cmake/externals ${PROJECT_SOURCE_DIR}/cmake)
 
-<<<<<<< HEAD
-# PROJECT_IS_TOP_LEVEL is available until 3.21
-=======
 # PROJECT_IS_TOP_LEVEL is available since 3.21
->>>>>>> 67fefded
 get_property(not_top DIRECTORY PROPERTY PARENT_DIRECTORY)
 if(not_top AND ONNXRUNTIME_ROOT)
   set(_ONNXRUNTIME_EMBEDDED TRUE)
@@ -186,11 +182,7 @@
   # undo the flags that ORT has set to disable exceptions.
   # see https://github.com/microsoft/onnxruntime/blob/b1abb8c656c597bf221bd85682ae3d9e350d9aba/cmake/adjust_global_compile_flags.cmake#L160-L169
   if(MSVC)
-<<<<<<< HEAD
     string(REPLACE "/EHs-c-" "/EHsc" CMAKE_CXX_FLAGS "${CMAKE_CXX_FLAGS}")
-=======
-    string(REGEX REPLACE "/EHs-c-" "/EHsc" CMAKE_CXX_FLAGS "${CMAKE_CXX_FLAGS}")
->>>>>>> 67fefded
   else()
     string(REPLACE "-fno-exceptions" "-fexceptions" CMAKE_CXX_FLAGS ${CMAKE_CXX_FLAGS})
     string(REPLACE "-fno-unwind-tables" "" CMAKE_CXX_FLAGS ${CMAKE_CXX_FLAGS})
@@ -198,11 +190,7 @@
   endif()
 
   # the ort-ext code has to provide a barrier between the exception enabled custom op code and ORT.
-<<<<<<< HEAD
   add_compile_definitions(OCOS_PREVENT_EXCEPTION_PROPAGATION)
-=======
-  add_compile_definitions(OCOS_CONTAIN_EXCEPTIONS)
->>>>>>> 67fefded
 endif()
 
 if(NOT OCOS_ENABLE_CPP_EXCEPTIONS)
