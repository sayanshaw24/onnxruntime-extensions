cmake_minimum_required(VERSION 3.25)
project(onnxruntime_extensions LANGUAGES C CXX)

#set(CMAKE_VERBOSE_MAKEFILE ON)
<<<<<<< HEAD
=======
set(CMAKE_POLICY_DEFAULT_CMP0135 NEW)

>>>>>>> f8d245d8
if(NOT CMAKE_BUILD_TYPE)
  message(STATUS "Build type not set - using RelWithDebInfo")
  set(CMAKE_BUILD_TYPE "RelWithDebInfo" CACHE STRING "Choose build type: Debug Release RelWithDebInfo." FORCE)
endif()

function(read_version_file major_var minor_var patch_var)
  set(version_file ${PROJECT_SOURCE_DIR}/version.txt)
  file(READ ${version_file} version_file_content)
  if(version_file_content MATCHES "^([0-9]+)\\.([0-9]+)\\.([0-9]+)[\n]?$")
    set(${major_var} ${CMAKE_MATCH_1} PARENT_SCOPE)
    set(${minor_var} ${CMAKE_MATCH_2} PARENT_SCOPE)
    set(${patch_var} ${CMAKE_MATCH_3} PARENT_SCOPE)
  else()
    message(FATAL_ERROR "Failed to parse version from file: ${version_file}")
  endif()
endfunction()

set(CPACK_PACKAGE_NAME "onnxruntime_extensions")
# Configure CPack to generate a NuGet package
set(CPACK_GENERATOR "NuGet")
set(CPACK_PACKAGE_DESCRIPTION_SUMMARY "onnxruntime-extensions: a pre-/post-processing library for ONNX Runtime")
read_version_file(CPACK_PACKAGE_VERSION_MAJOR CPACK_PACKAGE_VERSION_MINOR CPACK_PACKAGE_VERSION_PATCH)
set(VERSION ${CPACK_PACKAGE_VERSION_MAJOR}.${CPACK_PACKAGE_VERSION_MINOR}.${CPACK_PACKAGE_VERSION_PATCH})

# Avoid warning about DOWNLOAD_EXTRACT_TIMESTAMP in CMake 3.24:
if(CMAKE_VERSION VERSION_GREATER_EQUAL "3.24.0")
  cmake_policy(SET CMP0135 NEW)
  cmake_policy(SET CMP0077 NEW)
endif()

# Needed for Java
set(CMAKE_C_STANDARD 99)

set(CMAKE_CXX_STANDARD 17)
set(CMAKE_CXX_STANDARD_REQUIRED ON)
set(CMAKE_CXX_EXTENSIONS OFF)
include(CheckCXXCompilerFlag)
include(CheckLanguage)

option(CC_OPTIMIZE "Allow compiler optimizations, Set to OFF to disable" ON)
option(OCOS_ENABLE_PYTHON "Enable Python component building, (deprecated)" OFF)
option(OCOS_ENABLE_CTEST "Enable C++ test" OFF)
option(OCOS_ENABLE_CPP_EXCEPTIONS "Enable C++ Exception" ON)
option(OCOS_ENABLE_TF_STRING "Enable String Operator Set" ON)
option(OCOS_ENABLE_RE2_REGEX "Enable StringRegexReplace and StringRegexSplit" ON)
option(OCOS_ENABLE_GPT2_TOKENIZER "Enable the GPT2 tokenizer building" ON)
option(OCOS_ENABLE_SPM_TOKENIZER "Enable the SentencePiece tokenizer building" ON)
option(OCOS_ENABLE_WORDPIECE_TOKENIZER "Enable the WordpieceTokenizer building" ON)
option(OCOS_ENABLE_BERT_TOKENIZER "Enable the BertTokenizer building" ON)
option(OCOS_ENABLE_BLINGFIRE "Enable operators depending on the Blingfire library" ON)
option(OCOS_ENABLE_MATH "Enable math tensor operators building" ON)
option(OCOS_ENABLE_DLIB "Enable operators like Inverse depending on DLIB" ON)
option(OCOS_ENABLE_OPENCV_CODECS "Enable cv2 and vision operators that require opencv imgcodecs." ON)
option(OCOS_ENABLE_CV2 "Enable the operators in `operators/cv2`" ON)
option(OCOS_ENABLE_VISION "Enable the operators in `operators/vision`" ON)
option(OCOS_ENABLE_AUDIO "Enable the operators for audio processing" ON)

message(STATUS "CMAKE_SYSTEM_NAME: " ${CMAKE_SYSTEM_NAME})
if (CMAKE_SYSTEM_NAME MATCHES "Darwin|iOS|Android")
  message(STATUS "OCOS_ENABLE_AZURE is OFF for mac and mobiles")
  option(OCOS_ENABLE_AZURE "Enable the operators for azure execution provider" OFF)
else()
  if (DEFINED CMAKE_MSVC_RUNTIME_LIBRARY)
    message(STATUS "OCOS_ENABLE_AZURE is OFF for static linking of vc runtime")
    option(OCOS_ENABLE_AZURE "Enable the operators for azure execution provider" OFF)
  else()
    option(OCOS_ENABLE_AZURE "Enable the operators for azure execution provider" ON)
  endif()
endif()

option(OCOS_ENABLE_STATIC_LIB "Enable generating static library" OFF)
option(OCOS_ENABLE_SELECTED_OPLIST "Enable including the selected_ops tool file" OFF)
option(OCOS_BUILD_PYTHON "Enable building the Python package" OFF)
option(OCOS_BUILD_JAVA "Enable building the Java package" OFF)
option(OCOS_BUILD_ANDROID "Enable building the Android package" OFF)
option(OCOS_BUILD_APPLE_FRAMEWORK "Enable building of the MacOS/iOS framework" OFF)

function(disable_all_operators)
  set(OCOS_ENABLE_RE2_REGEX OFF CACHE INTERNAL "" FORCE)
  set(OCOS_ENABLE_TF_STRING OFF CACHE INTERNAL "" FORCE)
  set(OCOS_ENABLE_WORDPIECE_TOKENIZER OFF CACHE INTERNAL "" FORCE)
  set(OCOS_ENABLE_GPT2_TOKENIZER OFF CACHE INTERNAL "" FORCE)
  set(OCOS_ENABLE_SPM_TOKENIZER OFF CACHE INTERNAL "" FORCE)
  set(OCOS_ENABLE_BERT_TOKENIZER OFF CACHE INTERNAL "" FORCE)
  set(OCOS_ENABLE_BLINGFIRE OFF CACHE INTERNAL "" FORCE)
  set(OCOS_ENABLE_MATH OFF CACHE INTERNAL "" FORCE)
  set(OCOS_ENABLE_DLIB OFF CACHE INTERNAL "" FORCE)
  set(OCOS_ENABLE_OPENCV_CODECS OFF CACHE INTERNAL "" FORCE)
  set(OCOS_ENABLE_CV2 OFF CACHE INTERNAL "" FORCE)
  set(OCOS_ENABLE_VISION OFF CACHE INTERNAL "" FORCE)
  set(OCOS_ENABLE_AZURE OFF CACHE INTERNAL "" FORCE)
endfunction()

if (CMAKE_GENERATOR_PLATFORM)
  # Multi-platform generator
  set(ocos_target_platform ${CMAKE_GENERATOR_PLATFORM})
else()
  set(ocos_target_platform ${CMAKE_SYSTEM_PROCESSOR})
endif()

if(NOT CC_OPTIMIZE)
  message("!!!THE COMPILER OPTIMIZATION HAS BEEN DISABLED, DEBUG-ONLY!!!")
  string(REGEX REPLACE "([\-\/]O[123])" "" CMAKE_C_FLAGS_RELWITHDEBINFO "${CMAKE_C_FLAGS_RELWITHDEBINFO}")
  string(REGEX REPLACE "([\-\/]O[123])" "" CMAKE_C_FLAGS_RELEASE "${CMAKE_C_FLAGS_RELEASE}")
  string(REGEX REPLACE "([\-\/]O[123])" "" CMAKE_CXX_FLAGS_RELWITHDEBINFO "${CMAKE_CXX_FLAGS_RELWITHDEBINFO}")
  string(REGEX REPLACE "([\-\/]O[123])" "" CMAKE_CXX_FLAGS_RELEASE "${CMAKE_CXX_FLAGS_RELEASE}")

  if(NOT WIN32)
    set(CMAKE_CXX_FLAGS "${CMAKE_CXX_FLAGS} -O0")
    set(CMAKE_C_FLAGS "${CMAKE_C_FLAGS} -O0")
  else()
    set(CMAKE_CXX_FLAGS "${CMAKE_CXX_FLAGS} /Od")
    set(CMAKE_C_FLAGS "${CMAKE_C_FLAGS} /Od")
  endif()
endif()

if (MSVC)
  check_cxx_compiler_flag(-sdl HAS_SDL)
  check_cxx_compiler_flag(-Qspectre HAS_QSPECTRE)
  if (HAS_QSPECTRE)
    set(CMAKE_C_FLAGS "${CMAKE_C_FLAGS} /Qspectre")
    set(CMAKE_CXX_FLAGS "${CMAKE_CXX_FLAGS} /Qspectre")
  endif()
  set(CMAKE_EXE_LINKER_FLAGS  "${CMAKE_EXE_LINKER_FLAGS} /DYNAMICBASE")
  check_cxx_compiler_flag(-guard:cf HAS_GUARD_CF)
  if (HAS_GUARD_CF)
    set(CMAKE_C_FLAGS_RELEASE "${CMAKE_C_FLAGS_RELEASE} /guard:cf")
    set(CMAKE_CXX_FLAGS_RELEASE "${CMAKE_CXX_FLAGS_RELEASE} /guard:cf")
    set(CMAKE_C_FLAGS_RELWITHDEBINFO "${CMAKE_C_FLAGS_RELWITHDEBINFO} /guard:cf")
    set(CMAKE_CXX_FLAGS_RELWITHDEBINFO "${CMAKE_CXX_FLAGS_RELWITHDEBINFO} /guard:cf")
    set(CMAKE_C_FLAGS_MINSIZEREL "${CMAKE_C_FLAGS_MINSIZEREL} /guard:cf")
    set(CMAKE_CXX_FLAGS_MINSIZEREL "${CMAKE_CXX_FLAGS_MINSIZEREL} /guard:cf")
    set(CMAKE_EXE_LINKER_FLAGS  "${CMAKE_EXE_LINKER_FLAGS} /guard:cf")
  endif()
endif()

if(NOT OCOS_BUILD_PYTHON AND OCOS_ENABLE_PYTHON)
  message("OCOS_ENABLE_PYTHON IS DEPRECATED, USE OCOS_BUILD_PYTHON INSTEAD")
  set(OCOS_BUILD_PYTHON ON CACHE INTERNAL "")
endif()

if(OCOS_BUILD_ANDROID)
  if(NOT CMAKE_TOOLCHAIN_FILE MATCHES "android.toolchain.cmake")
    message(FATAL_ERROR "CMAKE_TOOLCHAIN_FILE must be set to build/cmake/android.toolchain.cmake from the Android NDK.")
  endif()
  if(NOT ANDROID_PLATFORM OR NOT ANDROID_ABI)
    message(FATAL_ERROR "The Android platform (ANDROID_PLATFORM) and ABI (ANDROID_ABI) must be specified.")
  endif()

  set(OCOS_BUILD_JAVA ON CACHE INTERNAL "")
endif()

# Build the libraries with -fPIC
set(CMAKE_POSITION_INDEPENDENT_CODE ON)

set_property(GLOBAL PROPERTY USE_FOLDERS ON)

# set both regular and cache variables to NEVER. the regular variable has a default of FIRST defined by cmake,
# but due to CMP0126 that will exist in parallel to the cached variable if the CMake minimum version is >= 3.25.
# if we don't set this to NEVER (or possibly LAST) the builds of the wheel for different python versions will fail
# as it will find the system python version first and not the correct python version for the wheel.
set(CMAKE_FIND_FRAMEWORK "NEVER")
set(CMAKE_FIND_FRAMEWORK "NEVER" CACHE STRING "...")

if(NOT "${CMAKE_FIND_FRAMEWORK}" STREQUAL "NEVER")
  message(STATUS "CMAKE_FIND_FRAMEWORK is ${CMAKE_FIND_FRAMEWORK} not NEVER.")
endif()

# External dependencies
list(APPEND CMAKE_MODULE_PATH ${PROJECT_SOURCE_DIR}/cmake/externals ${PROJECT_SOURCE_DIR}/cmake)

# PROJECT_IS_TOP_LEVEL is available since 3.21
get_property(not_top DIRECTORY PROPERTY PARENT_DIRECTORY)
if(not_top AND ONNXRUNTIME_ROOT)
  set(_ONNXRUNTIME_EMBEDDED TRUE)
endif()

if(OCOS_ENABLE_SELECTED_OPLIST)
  # Need to ensure _selectedoplist.cmake file is already generated in folder: ${PROJECT_SOURCE_DIR}/cmake/
  # You could run gen_selectedops.py in folder: tools/ to generate _selectedoplist.cmake
  message(STATUS "Looking for the _selectedoplist.cmake")
  disable_all_operators()
  include(_selectedoplist)
endif()

set(_OCOS_EXCEPTIONS_REQUIRED OFF)
if (OCOS_ENABLE_GPT2_TOKENIZER OR
    OCOS_ENABLE_WORDPIECE_TOKENIZER OR
    OCOS_ENABLE_BLINGFIRE OR
    OCOS_ENABLE_SPM_TOKENIZER OR
    (OCOS_ENABLE_CV2 OR OCOS_ENABLE_OPENCV_CODECS OR OCOS_ENABLE_VISION))
    set(_OCOS_EXCEPTIONS_REQUIRED ON)
endif()

# Special case an embedded build with ORT exceptions disabled but custom ops that require exceptions.
# Allow using an override so we can do a direct build of ort-ext in a CI without having to embed it in an ORT build.
set(_OCOS_PREVENT_EXCEPTION_PROPAGATION OFF)
if (_OCOS_PREVENT_EXCEPTION_PROPAGATION_OVERRIDE)
  set(_OCOS_PREVENT_EXCEPTION_PROPAGATION ${_OCOS_PREVENT_EXCEPTION_PROPAGATION_OVERRIDE})
elseif(_ONNXRUNTIME_EMBEDDED AND onnxruntime_DISABLE_EXCEPTIONS AND _OCOS_EXCEPTIONS_REQUIRED)
  set(_OCOS_PREVENT_EXCEPTION_PROPAGATION ON)
endif()

if (_OCOS_PREVENT_EXCEPTION_PROPAGATION)
  message(STATUS "Embedded build as part of ONNX Runtime with exceptions disabled. "
                 "Extensions will be built with exceptions enabled due to included custom ops "
                 "using 3rd party libraries that require exceptions.")

  if (NOT OCOS_ENABLE_CPP_EXCEPTIONS)
    message(WARNING "Enabling C++ exception support as custom ops included in the build require them to be enabled.")
    set(OCOS_ENABLE_CPP_EXCEPTIONS ON)
  endif()

  # undo the flags that ORT has set to disable exceptions.
  # see https://github.com/microsoft/onnxruntime/blob/b1abb8c656c597bf221bd85682ae3d9e350d9aba/cmake/adjust_global_compile_flags.cmake#L160-L169
  if(MSVC)
    string(REPLACE "/EHs-c-" "/EHsc" CMAKE_CXX_FLAGS "${CMAKE_CXX_FLAGS}")
  else()
    string(REPLACE "-fno-exceptions" "-fexceptions" CMAKE_CXX_FLAGS ${CMAKE_CXX_FLAGS})
    string(REPLACE "-fno-unwind-tables" "" CMAKE_CXX_FLAGS ${CMAKE_CXX_FLAGS})
    string(REPLACE "-fno-asynchronous-unwind-tables" "" CMAKE_CXX_FLAGS ${CMAKE_CXX_FLAGS})
  endif()

  # the ort-ext code has to provide a barrier between the exception enabled custom op code and ORT.
  add_compile_definitions(OCOS_PREVENT_EXCEPTION_PROPAGATION)
endif()

if(NOT OCOS_ENABLE_CPP_EXCEPTIONS)
  add_compile_definitions(OCOS_NO_EXCEPTIONS ORT_NO_EXCEPTIONS)
  if (NOT _ONNXRUNTIME_EMBEDDED)
    add_compile_definitions(_HAS_EXCEPTIONS=0)
  endif()
endif()

include(FetchContent)

function(set_msvc_c_cpp_compiler_warning_level warning_level)
  if (NOT "${warning_level}" MATCHES "^[0-4]$")
    message(FATAL_ERROR "Expected warning_level value of 0-4, got '${warning_level}'.")
  endif()

  if (MSVC)
    set(warning_flag "/W${warning_level}")
    get_property(opts DIRECTORY PROPERTY COMPILE_OPTIONS)
    # only match the generator expression added by this function
    list(FILTER opts
         EXCLUDE REGEX "^\\$<\\$<OR:\\$<COMPILE_LANGUAGE:C>,\\$<COMPILE_LANGUAGE:CXX>>:/W[0-4]>$")
    list(APPEND opts "$<$<OR:$<COMPILE_LANGUAGE:C>,$<COMPILE_LANGUAGE:CXX>>:${warning_flag}>")
    set_property(DIRECTORY PROPERTY COMPILE_OPTIONS "${opts}")
  endif()
endfunction()

# set default MSVC warning level to 3 for external dependencies
set_msvc_c_cpp_compiler_warning_level(3)
include(ext_ortlib)
include(gsl)

macro(standardize_output_folder bin_target)
  set_target_properties(${bin_target} PROPERTIES
    RUNTIME_OUTPUT_DIRECTORY "${CMAKE_BINARY_DIR}/bin"
    LIBRARY_OUTPUT_DIRECTORY "${CMAKE_BINARY_DIR}/lib"
    ARCHIVE_OUTPUT_DIRECTORY "${CMAKE_BINARY_DIR}/lib"
    PDB_OUTPUT_DIRECTORY "${CMAKE_BINARY_DIR}/bin")
endmacro()

if(OCOS_ENABLE_RE2_REGEX)
  if(NOT TARGET re2::re2)
    set(RE2_BUILD_TESTING OFF CACHE INTERNAL "")
    message(STATUS "Fetch googlere2")
    include(googlere2)
  endif()

  if(CMAKE_SYSTEM_NAME STREQUAL "Emscripten")
    set_property(TARGET re2 PROPERTY COMPILE_OPTIONS)
  endif()
endif()

# ### scan all source files
file(GLOB TARGET_SRC_NOEXCEPTION "base/*.h" "base/*.cc")
file(GLOB TARGET_SRC "operators/*.cc" "operators/*.h" "includes/*.h*")

if(OCOS_ENABLE_TF_STRING)
  set(farmhash_SOURCE_DIR ${PROJECT_SOURCE_DIR}/cmake/externals/farmhash)
  file(GLOB TARGET_SRC_KERNELS "operators/text/*.cc" "operators/text/*.h*")
  file(GLOB TARGET_SRC_HASH "${farmhash_SOURCE_DIR}/src/farmhash.*")
  list(APPEND TARGET_SRC_NOEXCEPTION ${TARGET_SRC_KERNELS} ${TARGET_SRC_HASH})
endif()

if(OCOS_ENABLE_AUDIO)
  include(dr_libs)
  file(GLOB TARGET_SRC_AUDIO "operators/audio/*.*")
  list(APPEND TARGET_SRC_NOEXCEPTION ${TARGET_SRC_AUDIO})
endif()

if(OCOS_ENABLE_RE2_REGEX)
  file(GLOB TARGET_SRC_RE2_KERNELS "operators/text/re2_strings/*.cc" "operators/text/re2_strings/*.h*")
  list(APPEND TARGET_SRC_NOEXCEPTION ${TARGET_SRC_RE2_KERNELS})
endif()

if(OCOS_ENABLE_MATH)
  if(OCOS_ENABLE_DLIB)
    set(DLIB_ISO_CPP_ONLY ON CACHE INTERNAL "")
    set(DLIB_NO_GUI_SUPPORT ON CACHE INTERNAL "")
    set(DLIB_USE_CUDA OFF CACHE INTERNAL "")
    set(DLIB_USE_LAPACK OFF CACHE INTERNAL "")
    set(DLIB_USE_BLAS OFF CACHE INTERNAL "")
    include(dlib)

    # Ideally, dlib should be included as
    # file(GLOB TARGET_SRC_DLIB "${dlib_SOURCE_DIR}/dlib/all/source.cpp")
    # To avoid the unintentional using some unwanted component, only include
    file(GLOB TARGET_SRC_DLIB "${dlib_SOURCE_DIR}/dlib/test_for_odr_violations.cpp")
    file(GLOB TARGET_SRC_INVERSE "operators/math/dlib/*.cc" "operators/math/dlib/*.h*")
  endif()

  file(GLOB TARGET_SRC_MATH "operators/math/*.cc" "operators/math/*.h*")
  list(APPEND TARGET_SRC ${TARGET_SRC_MATH} ${TARGET_SRC_DLIB} ${TARGET_SRC_INVERSE})
endif()

# enable the opencv dependency if we have ops that require it
if(OCOS_ENABLE_CV2 OR OCOS_ENABLE_VISION)
  set(_ENABLE_OPENCV ON)
  message(STATUS "Fetch opencv")
  include(opencv)
endif()

if(OCOS_ENABLE_CV2)
  file(GLOB TARGET_SRC_CV2 "operators/cv2/*.cc" "operators/cv2/*.h*")
  file(GLOB TARGET_SRC_CV2_IMGPROC_OPS "operators/cv2/imgproc/*.cc" "operators/cv2/imgproc/*.h*")
  file(GLOB TARGET_SRC_CV2_IMGCODECS_OPS "operators/cv2/imgcodecs/*.cc" "operators/cv2/imgcodecs/*.h*")

  list(APPEND TARGET_SRC ${TARGET_SRC_CV2})
  list(APPEND TARGET_SRC ${TARGET_SRC_CV2_IMGPROC_OPS})
  if (OCOS_ENABLE_OPENCV_CODECS)
    list(APPEND TARGET_SRC ${TARGET_SRC_CV2_IMGCODECS_OPS})
  endif()
endif()

if(OCOS_ENABLE_VISION)
  if(NOT OCOS_ENABLE_OPENCV_CODECS)
    message(FATAL_ERROR "OCOS_ENABLE_VISION requires OCOS_ENABLE_OPENCV_CODECS to be ON")
  endif()

  file(GLOB TARGET_SRC_VISION "operators/vision/*.cc" "operators/vision/*.h*")
  list(APPEND TARGET_SRC ${TARGET_SRC_VISION})
endif()

set(_HAS_TOKENIZER OFF)

if(OCOS_ENABLE_GPT2_TOKENIZER)
  # GPT2
  set(_HAS_TOKENIZER ON)
  file(GLOB tok_TARGET_SRC "operators/tokenizer/gpt*.cc" "operators/tokenizer/unicode*.*" "operators/tokenizer/clip*.cc" "operators/tokenizer/roberta*.cc")
  list(APPEND TARGET_SRC ${tok_TARGET_SRC})
endif()

if(OCOS_ENABLE_SPM_TOKENIZER)
  # SentencePiece
  set(_HAS_TOKENIZER ON)
  set(SPM_ENABLE_TCMALLOC OFF CACHE INTERNAL "")
  set(SPM_ENABLE_SHARED OFF CACHE INTERNAL "")
  message(STATUS "Fetch sentencepiece")
  include(sentencepieceproject)
  file(GLOB stpiece_TARGET_SRC "operators/tokenizer/sentencepiece/*.cc" "operators/tokenizer/sentencepiece*")
  list(REMOVE_ITEM stpiece_TARGET_SRC INCLUDE REGEX ".*((spm)|(train)).*")
  list(APPEND TARGET_SRC ${stpiece_TARGET_SRC})
endif()

if(OCOS_ENABLE_WORDPIECE_TOKENIZER)
  set(_HAS_TOKENIZER ON)
  file(GLOB wordpiece_TARGET_SRC "operators/tokenizer/wordpiece*.*")
  list(APPEND TARGET_SRC ${wordpiece_TARGET_SRC})
endif()

if(OCOS_ENABLE_BERT_TOKENIZER)
  # Bert
  set(_HAS_TOKENIZER ON)
  file(GLOB bert_TARGET_SRC "operators/tokenizer/basic_tokenizer.*" "operators/tokenizer/bert_tokenizer.*" "operators/tokenizer/bert_tokenizer_decoder.*")
  list(APPEND TARGET_SRC ${bert_TARGET_SRC})
endif()

if(OCOS_ENABLE_BLINGFIRE)
  # blingfire
  set(_HAS_TOKENIZER ON)
  file(GLOB blingfire_TARGET_SRC "operators/tokenizer/blingfire*.*")
  list(APPEND TARGET_SRC ${blingfire_TARGET_SRC})
endif()

if(OCOS_ENABLE_AZURE)
  # Azure endpoint invokers
  include(triton)
  file(GLOB TARGET_SRC_AZURE "operators/azure/*.cc" "operators/azure/*.h*")
  list(APPEND TARGET_SRC ${TARGET_SRC_AZURE})
endif()

if(OCOS_ENABLE_GPT2_TOKENIZER OR OCOS_ENABLE_WORDPIECE_TOKENIZER)
  message(STATUS "Fetch json")
  include(json)
endif()

if(_HAS_TOKENIZER)
  message(STATUS "Tokenizer needed.")
  file(GLOB tokenizer_TARGET_SRC "operators/tokenizer/tokenizers.*" "operators/tokenizer/*.hpp")
  list(APPEND TARGET_SRC ${tokenizer_TARGET_SRC})
endif()

# ### make all compile options.
add_compile_options("$<$<C_COMPILER_ID:MSVC>:/utf-8>")
add_compile_options("$<$<CXX_COMPILER_ID:MSVC>:/utf-8>")
add_library(noexcep_operators STATIC ${TARGET_SRC_NOEXCEPTION})
add_library(ocos_operators STATIC ${TARGET_SRC})
# TODO: need to address the SDL warnings happens on custom operator code.
# if (HAS_SDL)
#   target_compile_options(ocos_operators PRIVATE "/sdl")
# endif()
set_target_properties(noexcep_operators PROPERTIES FOLDER "operators")
set_target_properties(ocos_operators PROPERTIES FOLDER "operators")

# filter out any files in ${TARGET_SRC} which don't have prefix of ${PROJECT_SOURCE_DIR} before calling source_group
set(_TARGET_SRC_FOR_SOURCE_GROUP)
foreach(_TARGET_SRC_FILE IN LISTS TARGET_SRC)
  cmake_path(IS_PREFIX PROJECT_SOURCE_DIR ${_TARGET_SRC_FILE}
             NORMALIZE
             _is_prefix_result)
  if(_is_prefix_result)
    list(APPEND _TARGET_SRC_FOR_SOURCE_GROUP ${_TARGET_SRC_FILE})
  endif()
endforeach()
source_group(TREE ${PROJECT_SOURCE_DIR} FILES ${_TARGET_SRC_FOR_SOURCE_GROUP})

standardize_output_folder(noexcep_operators)
standardize_output_folder(ocos_operators)

target_include_directories(noexcep_operators PUBLIC
  ${ONNXRUNTIME_INCLUDE_DIR}
  ${PROJECT_SOURCE_DIR}/includes
  ${PROJECT_SOURCE_DIR}/base
  ${PROJECT_SOURCE_DIR}/operators)

target_include_directories(ocos_operators PUBLIC
  ${ONNXRUNTIME_INCLUDE_DIR}
  ${PROJECT_SOURCE_DIR}/includes
  ${PROJECT_SOURCE_DIR}/base
  ${PROJECT_SOURCE_DIR}/operators)

set(ocos_libraries)
set(OCOS_COMPILE_DEFINITIONS)

if(OCOS_ENABLE_DLIB)
  list(APPEND OCOS_COMPILE_DEFINITIONS ENABLE_DLIB)
endif()

if (OCOS_ENABLE_AUDIO)
  list(APPEND OCOS_COMPILE_DEFINITIONS ENABLE_DR_LIBS)
  target_include_directories(noexcep_operators PUBLIC ${dr_libs_SOURCE_DIR})
endif()

if(_HAS_TOKENIZER)
  list(APPEND OCOS_COMPILE_DEFINITIONS ENABLE_TOKENIZER)
  target_include_directories(ocos_operators PUBLIC
    ${PROJECT_SOURCE_DIR}/operators/tokenizer)
endif()

if(OCOS_ENABLE_TF_STRING)
  target_include_directories(noexcep_operators PUBLIC
    ${googlere2_SOURCE_DIR}
    ${farmhash_SOURCE_DIR}/src)
  list(APPEND OCOS_COMPILE_DEFINITIONS ENABLE_TF_STRING NOMINMAX FARMHASH_NO_BUILTIN_EXPECT FARMHASH_DEBUG=0)
  target_link_libraries(noexcep_operators PRIVATE re2)
endif()

if(OCOS_ENABLE_RE2_REGEX)
  list(APPEND OCOS_COMPILE_DEFINITIONS ENABLE_RE2_REGEX)
endif()

if(OCOS_ENABLE_MATH)
  target_include_directories(ocos_operators PUBLIC ${dlib_SOURCE_DIR})
  list(APPEND OCOS_COMPILE_DEFINITIONS ENABLE_MATH)
endif()

if(_ENABLE_OPENCV)
  list(APPEND ocos_libraries ${opencv_LIBS})
  target_include_directories(ocos_operators PUBLIC ${opencv_INCLUDE_DIRS})
endif()

if(OCOS_ENABLE_OPENCV_CODECS)
  list(APPEND OCOS_COMPILE_DEFINITIONS ENABLE_OPENCV_CODECS)
endif()

if(OCOS_ENABLE_CV2)
  list(APPEND OCOS_COMPILE_DEFINITIONS ENABLE_CV2)
endif()

if(OCOS_ENABLE_VISION)
  list(APPEND OCOS_COMPILE_DEFINITIONS ENABLE_VISION)
endif()

if(OCOS_ENABLE_AZURE)
  list(APPEND OCOS_COMPILE_DEFINITIONS ENABLE_AZURE)
endif()

if(OCOS_ENABLE_GPT2_TOKENIZER)
  # GPT2
  list(APPEND OCOS_COMPILE_DEFINITIONS ENABLE_GPT2_TOKENIZER)
endif()

if(OCOS_ENABLE_WORDPIECE_TOKENIZER)
  list(APPEND OCOS_COMPILE_DEFINITIONS ENABLE_WORDPIECE_TOKENIZER)
endif()

if(OCOS_ENABLE_BERT_TOKENIZER)
  list(APPEND OCOS_COMPILE_DEFINITIONS ENABLE_BERT_TOKENIZER)
endif()

if(OCOS_ENABLE_SPM_TOKENIZER)
  # SentencePiece
  target_include_directories(ocos_operators PUBLIC ${spm_INCLUDE_DIRS})
  list(APPEND OCOS_COMPILE_DEFINITIONS ENABLE_SPM_TOKENIZER)
  list(APPEND ocos_libraries sentencepiece-static)

  if(ANDROID)
    list(APPEND ocos_libraries log)
  endif()
endif()

if(OCOS_ENABLE_BLINGFIRE)
  include(blingfire)
  list(APPEND OCOS_COMPILE_DEFINITIONS ENABLE_BLINGFIRE)
  list(APPEND ocos_libraries bingfirtinydll_static)
endif()

if(OCOS_ENABLE_GPT2_TOKENIZER OR OCOS_ENABLE_WORDPIECE_TOKENIZER)
  target_include_directories(ocos_operators PRIVATE ${nlohmann_json_SOURCE_DIR}/single_include)
  list(APPEND ocos_libraries nlohmann_json::nlohmann_json)
endif()

target_include_directories(noexcep_operators PUBLIC ${GSL_INCLUDE_DIR})
list(APPEND ocos_libraries Microsoft.GSL::GSL)

list(REMOVE_DUPLICATES OCOS_COMPILE_DEFINITIONS)
target_compile_definitions(noexcep_operators PRIVATE ${OCOS_COMPILE_DEFINITIONS})
if(NOT OCOS_ENABLE_CPP_EXCEPTIONS)
  if(MSVC)
    get_target_property(_target_cxx_flags noexcep_operators COMPILE_OPTIONS)
    list(REMOVE_ITEM _target_cxx_flags "/EHsc")
    list(APPEND _target_cxx_flags "/EHs-c-")
    set_target_properties(noexcep_operators PROPERTIES COMPILE_OPTIONS "${_target_cxx_flags}")
  else()
    target_compile_options(noexcep_operators PRIVATE -fno-exceptions -fno-unwind-tables -fno-asynchronous-unwind-tables)
  endif()
endif()

list(APPEND ocos_libraries noexcep_operators)
target_compile_definitions(ocos_operators PRIVATE ${OCOS_COMPILE_DEFINITIONS})
target_link_libraries(ocos_operators PRIVATE ${ocos_libraries})

file(GLOB shared_TARGET_LIB_SRC "shared/lib/*.cc" "shared/lib/*.h")

if(NOT OCOS_ENABLE_STATIC_LIB AND CMAKE_SYSTEM_NAME STREQUAL "Emscripten")
  add_executable(ortcustomops ${shared_TARGET_LIB_SRC})
  set_target_properties(ortcustomops PROPERTIES LINK_FLAGS "                                  \
                      -s WASM=1                                                               \
                      -s NO_EXIT_RUNTIME=0                                                    \
                      -s ALLOW_MEMORY_GROWTH=1                                                \
                      -s SAFE_HEAP=0                                                          \
                      -s MODULARIZE=1                                                         \
                      -s SAFE_HEAP_LOG=0                                                      \
                      -s STACK_OVERFLOW_CHECK=0                                               \
                      -s EXPORT_ALL=0                                                         \
                      -s VERBOSE=0                                                            \
                      --no-entry")

  if(CMAKE_BUILD_TYPE STREQUAL "Debug")
    set_property(TARGET ortcustomops APPEND_STRING PROPERTY LINK_FLAGS " -s ASSERTIONS=1 -s DEMANGLE_SUPPORT=1")
  else()
    set_property(TARGET ortcustomops APPEND_STRING PROPERTY LINK_FLAGS " -s ASSERTIONS=0 -s DEMANGLE_SUPPORT=0")
  endif()
else()
  add_library(ortcustomops STATIC ${shared_TARGET_LIB_SRC})
  if (HAS_SDL)
    target_compile_options(ortcustomops PRIVATE "/sdl")
  endif()
  add_library(onnxruntime_extensions ALIAS ortcustomops)
  standardize_output_folder(ortcustomops)
  set(_BUILD_SHARED_LIBRARY TRUE)
endif()

target_compile_definitions(ortcustomops PUBLIC ${OCOS_COMPILE_DEFINITIONS})
target_include_directories(ortcustomops PUBLIC
  "$<TARGET_PROPERTY:ocos_operators,INTERFACE_INCLUDE_DIRECTORIES>")
target_link_libraries(ortcustomops PUBLIC ocos_operators)

if(_BUILD_SHARED_LIBRARY)
  file(GLOB shared_TARGET_SRC "shared/*.cc" "shared/*.h" "shared/*.def")
  add_library(extensions_shared SHARED ${shared_TARGET_SRC})
  source_group(TREE ${PROJECT_SOURCE_DIR} FILES ${shared_TARGET_SRC})
  standardize_output_folder(extensions_shared)

  if(LINUX OR ANDROID)
    set_property(TARGET extensions_shared APPEND_STRING PROPERTY LINK_FLAGS "-Wl,-s -Wl,--version-script -Wl,${PROJECT_SOURCE_DIR}/shared/ortcustomops.ver")
  endif()

  target_include_directories(extensions_shared PUBLIC
    "$<TARGET_PROPERTY:ortcustomops,INTERFACE_INCLUDE_DIRECTORIES>")
  target_link_libraries(extensions_shared PRIVATE ortcustomops)
  set_target_properties(extensions_shared PROPERTIES OUTPUT_NAME "ortextensions")
  if(MSVC AND ocos_target_platform MATCHES "x86|x64")
    target_link_options(extensions_shared PRIVATE "/CETCOMPAT")
  endif()

  # Set some properties of your target
  set_target_properties(extensions_shared PROPERTIES
    VERSION ${CPACK_PACKAGE_VERSION_MAJOR}.${CPACK_PACKAGE_VERSION_MINOR}.${CPACK_PACKAGE_VERSION_PATCH}
    SOVERSION ${CPACK_PACKAGE_VERSION_MAJOR}
  )

  # Install your target
  install(TARGETS extensions_shared
    RUNTIME DESTINATION bin
  )

endif()

if(OCOS_BUILD_PYTHON)
  message(STATUS "Python Build is enabled")
  include(ext_python)
endif()

if(OCOS_BUILD_JAVA)
  message(STATUS "Java Build is enabled")
  include(ext_java)
endif()

if(OCOS_BUILD_APPLE_FRAMEWORK)
  include(ext_apple_framework)
endif()

# clean up the requirements.txt files from 3rd party project folder to suppress the code security false alarms
file(GLOB_RECURSE NO_USE_FILES ${CMAKE_BINARY_DIR}/_deps/*requirements.txt)
message(STATUS "Found the following requirements.txt: ${NO_USE_FILES}")

foreach(nf ${NO_USE_FILES})
  execute_process(COMMAND ${CMAKE_COMMAND} -E remove ${nf})
endforeach()

# Run CPack to generate the NuGet package
include(CPack)

# test section
if(OCOS_ENABLE_CTEST)
  if (OCOS_ENABLE_SELECTED_OPLIST)
    # currently the tests don't handle operator exclusion cleanly.
    message(FATAL_ERROR "Due to usage of OCOS_ENABLE_SELECTED_OPLIST excluding operators the tests are unable to be built and run")
  endif()

  # Enable CTest
  enable_testing()
  message(STATUS "Fetch CTest")
  include(CTest)

  set(TEST_SRC_DIR ${PROJECT_SOURCE_DIR}/test)
  message(STATUS "Fetch googletest")
  include(googletest)
  file(GLOB static_TEST_SRC "${TEST_SRC_DIR}/static_test/*.cc")
  add_executable(ocos_test ${static_TEST_SRC})
  standardize_output_folder(ocos_test)
  target_link_libraries(ocos_test PRIVATE gtest_main ocos_operators ${ocos_libraries})
  add_test(NAME ocos_test COMMAND $<TARGET_FILE:ocos_test>)

  SET(CMAKE_FIND_ROOT_PATH_MODE_LIBRARY BOTH)
  find_library(ONNXRUNTIME onnxruntime HINTS "${ONNXRUNTIME_LIB_DIR}")

  if(ONNXRUNTIME-NOTFOUND)
    message(WARNING "The prebuilt onnxruntime libraries directory cannot found (via ONNXRUNTIME_LIB_DIR), the extensions_test will be skipped.")
  else()
    set(LINUX_CC_FLAGS "")

    # needs to link with stdc++fs in Linux
    if(UNIX AND NOT APPLE AND NOT ANDROID)
      list(APPEND LINUX_CC_FLAGS stdc++fs -pthread)
    endif()

    file(GLOB shared_TEST_SRC "${TEST_SRC_DIR}/shared_test/*.cc")
    add_executable(extensions_test ${shared_TEST_SRC})
    standardize_output_folder(extensions_test)
    target_include_directories(extensions_test PRIVATE ${spm_INCLUDE_DIRS}
      "$<TARGET_PROPERTY:extensions_shared,INTERFACE_INCLUDE_DIRECTORIES>")

    if(ONNXRUNTIME_LIB_DIR)
      target_link_directories(extensions_test PRIVATE ${ONNXRUNTIME_LIB_DIR})
    endif()

    target_link_libraries(extensions_test PRIVATE ocos_operators extensions_shared onnxruntime gtest_main gmock_main
                          ${ocos_libraries} ${LINUX_CC_FLAGS})

    # Copy ONNXRuntime DLLs into bin folder for testing on Windows platform
    if(WIN32)
      file(TO_CMAKE_PATH "${ONNXRUNTIME_LIB_DIR}/*" ONNXRUNTIME_LIB_FILEPATTERN)
      file(GLOB ONNXRUNTIME_LIB_FILES CONFIGURE_DEPENDS "${ONNXRUNTIME_LIB_FILEPATTERN}")
      add_custom_command(
        TARGET extensions_test POST_BUILD
        COMMAND ${CMAKE_COMMAND} -E copy ${ONNXRUNTIME_LIB_FILES} $<TARGET_FILE_DIR:extensions_test>)
    endif()

    set(TEST_DATA_SRC ${TEST_SRC_DIR}/data)
    set(TEST_DATA_DES ${onnxruntime_extensions_BINARY_DIR}/data)

    # Copy test data from source to destination.
    add_custom_command(
      TARGET extensions_test POST_BUILD
      COMMAND ${CMAKE_COMMAND} -E copy_directory
      ${TEST_DATA_SRC}
      ${TEST_DATA_DES})
    add_test(NAME extensions_test COMMAND $<TARGET_FILE:extensions_test>)
  endif()
endif()

if(OCOS_ENABLE_AZURE)

  add_dependencies(ocos_operators triton)
  target_include_directories(ocos_operators PUBLIC ${TRITON_BIN}/include ${TRITON_THIRD_PARTY}/curl/include)
  target_link_directories(ocos_operators PUBLIC ${TRITON_BIN}/lib ${TRITON_BIN}/lib64 ${TRITON_THIRD_PARTY}/curl/lib ${TRITON_THIRD_PARTY}/curl/lib64)

  if (ocos_target_platform STREQUAL "AMD64")
    set(vcpkg_target_platform "x86")
  else()
    set(vcpkg_target_platform ${ocos_target_platform})
  endif()

  if (WIN32)

    target_link_directories(ocos_operators PUBLIC ${VCPKG_SRC}/installed/${vcpkg_target_platform}-windows-static/lib)
    target_link_libraries(ocos_operators PUBLIC libcurl httpclient_static ws2_32 crypt32 Wldap32)

  else()

    find_package(ZLIB REQUIRED)
    find_package(OpenSSL REQUIRED)
    target_link_libraries(ocos_operators PUBLIC httpclient_static curl ZLIB::ZLIB OpenSSL::Crypto OpenSSL::SSL)

  endif() #if (WIN32)

endif()<|MERGE_RESOLUTION|>--- conflicted
+++ resolved
@@ -2,11 +2,7 @@
 project(onnxruntime_extensions LANGUAGES C CXX)
 
 #set(CMAKE_VERBOSE_MAKEFILE ON)
-<<<<<<< HEAD
-=======
-set(CMAKE_POLICY_DEFAULT_CMP0135 NEW)
-
->>>>>>> f8d245d8
+
 if(NOT CMAKE_BUILD_TYPE)
   message(STATUS "Build type not set - using RelWithDebInfo")
   set(CMAKE_BUILD_TYPE "RelWithDebInfo" CACHE STRING "Choose build type: Debug Release RelWithDebInfo." FORCE)
