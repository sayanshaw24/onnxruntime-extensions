// Copyright (c) Microsoft Corporation. All rights reserved.
// Licensed under the MIT License.

#pragma once

#include "ocos.h"
#include "ustring.h"
#include "narrow.h"
#include <string>
#include <vector>
#include <locale>
#include <codecvt>
#include <set>
#include <map>
#include <unordered_map>

struct KernelBpeDecoder : public BaseKernel {
 public:
  KernelBpeDecoder(const OrtApi& api, const OrtKernelInfo& info) : BaseKernel(api, info) {
    std::string vocab = ort_.KernelInfoGetAttribute<std::string>(&info, "id_vocab");
    if (vocab.empty()) {
      ORTX_CXX_API_THROW("[BPEDecoder]id vocab text cannot be empty.", ORT_INVALID_ARGUMENT);
    }
    BuildIdVocab(vocab);

    std::string byte_decoder = ort_.KernelInfoGetAttribute<std::string>(&info, "byte_decoder");
    if (byte_decoder.empty()) {
      ORTX_CXX_API_THROW("[BPEDecoder]byte_decoder cannot be empty.", ORT_INVALID_ARGUMENT);
    } else {
      auto um = ParseId2String(byte_decoder);
      std::transform(um.begin(), um.end(),
                     std::inserter(byte_decoder_, byte_decoder_.end()),
                     [](const auto& p) { return std::make_pair(static_cast<char32_t>(p.first),
                                                               ort_extensions::narrow<unsigned char>(std::stoul(p.second))); });
    }

    std::string added_tokens = TryToGetAttributeWithDefault<std::string>("added_tokens", "");
    if (!added_tokens.empty()) {
      auto um = ParseId2String(added_tokens);
      added_tokens_ = std::map<int64_t, std::string>(um.begin(), um.end());
    }

    std::string all_special_ids = TryToGetAttributeWithDefault<std::string>("all_special_ids", "");
    if (!all_special_ids.empty()) {
      auto um = ParseId2String(all_special_ids);
      std::transform(um.begin(), um.end(),
                     std::inserter(all_special_ids_, all_special_ids_.end()),
                     [](const auto& p) { return p.first; });
    }

    en_normalization_ = TryToGetAttributeWithDefault<int64_t>("en_normalization", 0);
    skip_special_tokens_ = TryToGetAttributeWithDefault<int64_t>("skip_special_tokens", 0);
    whitespace_token_ = TryToGetAttributeWithDefault<int64_t>("whitespace_token", 0);
    bos_token_ = TryToGetAttributeWithDefault("bos_token", std::string("<|endoftext|>"));
    eos_token_ = TryToGetAttributeWithDefault("eos_token", std::string("<|endoftext|>"));
    unk_token_ = TryToGetAttributeWithDefault("unk_token", std::string("<|endoftext|>"));
  }

  std::unordered_map<int64_t, std::string> ParseId2String(const std::string& s_attr) {
    std::unordered_map<int64_t, std::string> result;
    result.reserve(s_attr.size() / 4);
    std::stringstream ss(s_attr);

    std::string line;
    std::string token;
    while (std::getline(ss, line, '\n')) {
      size_t pos_end = 0;
      int64_t v = std::stoll(line, &pos_end);
      if (pos_end >= line.size() || line[pos_end] != '\t') {
        token.clear();
      } else {
        token = line.substr(pos_end + 1);
      }
      result.emplace(v, token);
    }

    return result;
  }

  void BuildIdVocab(const std::string& vocab) {
    arr_vocab_.reserve(vocab.size() / 2);  // give a rough estimation.

    std::u32string u_vocab = ustring(vocab);
    std::u32string_view uv_vocab(u_vocab);
    size_t last_pos = 0;

    auto ccount = uv_vocab.size();
    for (size_t n = 0; n < ccount; ++n) {
      if (uv_vocab[n] == char32_t('\n')) {
        std::u32string_view s_tok = uv_vocab.substr(last_pos, n - last_pos);
        arr_vocab_.emplace_back(ustring(s_tok));
        last_pos = n + 1;
      } else if (n == ccount - 1) {
        std::u32string_view s_tok = uv_vocab.substr(last_pos, n - last_pos + 1);
        arr_vocab_.emplace_back(ustring(s_tok));
      }
    }

    arr_vocab_.shrink_to_fit();
  }

  void Compute(const ortc::Tensor<int64_t>& ids, ortc::Tensor<std::string>& output) {
<<<<<<< HEAD
=======

>>>>>>> 2bdee824
    const int64_t* p_ids = ids.Data();
    const auto& ids_dim = ids.Shape();
    std::vector<int64_t> output_dim = {1};
    if (ids_dim.size() > 1) {
      output_dim.resize(ids_dim.size() - 1);
      std::copy(ids_dim.begin(), ids_dim.begin() + ids_dim.size() - 1, output_dim.begin());
    }

    size_t seq_len = ids_dim.back();
    size_t string_batch = ids_dim.size() / seq_len;
<<<<<<< HEAD
=======

>>>>>>> 2bdee824
    std::vector<std::string> decoded_strings;
    decoded_strings.reserve(string_batch);

    for (auto n = string_batch; n > 0; n--) {
      std::string text;
      bool f_special_last = false;
      bool f_special = false;
      auto count = static_cast<size_t>(ids_dim.size());

      for (size_t tok_idx = 0; tok_idx < count; ++tok_idx) {
        const auto token = *(p_ids + tok_idx);
        std::string decoded_token;
        f_special = all_special_ids_.count(token) ? true : false;
        if (skip_special_tokens_ && f_special) {
          f_special_last = f_special;
          continue;
        }

        if (added_tokens_.count(token)) {
          const std::string ws = added_tokens_.at(token);
          decoded_token = (std::string)ws;
        } else if (static_cast<size_t>(token) < arr_vocab_.size()) {
          const auto str = arr_vocab_[token];
          for (auto wchr : str) {
            unsigned char uchr = byte_decoder_.at(wchr);
            decoded_token.push_back(uchr);
          }
        } else {
          if (skip_special_tokens_) {
            continue;
          } else {
            decoded_token = unk_token_;
          }
        }

        if (whitespace_token_ &&
            f_special && (tok_idx > 0 && !f_special_last)) {
          text.push_back(' ');
        }

        text.append(decoded_token);

        if (whitespace_token_ &&
            f_special && tok_idx != count - 1) {
          text.push_back(' ');
        }

        f_special_last = f_special;
      }

      decoded_strings.emplace_back(std::move(text));
      p_ids += seq_len;
    }

    output.SetStringOutput(decoded_strings, {static_cast<int64_t>(decoded_strings.size())});
  }

 private:
  std::string bos_token_;
  std::string eos_token_;
  std::string unk_token_;

  // Since ORT API doesn't support boolean type in ONNX node attribute,
  // all flag attributes here are defined as int64 type to be more explicit.
  int64_t en_normalization_ = 0;
  int64_t skip_special_tokens_ = 0;
  int64_t whitespace_token_ = 0;
  std::vector<ustring> arr_vocab_;
  std::map<char32_t, unsigned char> byte_decoder_;
  std::map<int64_t, std::string> added_tokens_;
  std::set<int64_t> all_special_ids_;
};<|MERGE_RESOLUTION|>--- conflicted
+++ resolved
@@ -100,10 +100,7 @@
   }
 
   void Compute(const ortc::Tensor<int64_t>& ids, ortc::Tensor<std::string>& output) {
-<<<<<<< HEAD
-=======
 
->>>>>>> 2bdee824
     const int64_t* p_ids = ids.Data();
     const auto& ids_dim = ids.Shape();
     std::vector<int64_t> output_dim = {1};
@@ -114,10 +111,6 @@
 
     size_t seq_len = ids_dim.back();
     size_t string_batch = ids_dim.size() / seq_len;
-<<<<<<< HEAD
-=======
-
->>>>>>> 2bdee824
     std::vector<std::string> decoded_strings;
     decoded_strings.reserve(string_batch);
 
