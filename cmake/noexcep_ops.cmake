<<<<<<< HEAD
macro(SetExceptionsRequired)
    set(_OCOS_EXCEPTIONS_REQUIRED OFF)
    if (OCOS_ENABLE_GPT2_TOKENIZER OR
        OCOS_ENABLE_WORDPIECE_TOKENIZER OR
        OCOS_ENABLE_BLINGFIRE OR
        OCOS_ENABLE_SPM_TOKENIZER OR
        (OCOS_ENABLE_CV2 OR OCOS_ENABLE_OPENCV_CODECS OR OCOS_ENABLE_VISION))
        set(_OCOS_EXCEPTIONS_REQUIRED ON)
    endif()
endmacro()

macro(ValidateExceptionSettings)
    if (NOT OCOS_ENABLE_CPP_EXCEPTIONS)
        # If the operator needs the cpp exceptions supports, write down their names
        if (OCOS_ENABLE_GPT2_TOKENIZER)
            # gpt2 tokenizer depends on nlohmann_json in onnxruntime, which is old and cannot disable exceptions.
            # could remove this limit when the nlohmann_json is updated in onnxruntime.
            message(FATAL_ERROR "GPT2_TOKENIZER operator needs C++ exceptions support")
        endif()
        if (OCOS_ENABLE_WORDPIECE_TOKENIZER)
            # wordpiece tokenizer depends on nlohmann_json in onnxruntime, which is old and cannot disable exceptions.
            # could remove this limit when the nlohmann_json is updated in onnxruntime.
            message(FATAL_ERROR "WORDPIECE_TOKENIZER operator needs C++ exceptions support")
        endif()
        if (OCOS_ENABLE_BLINGFIRE)
            message(FATAL_ERROR "BLINGFIRE operator needs C++ exceptions support")
        endif()
        if (OCOS_ENABLE_SPM_TOKENIZER)
            message(FATAL_ERROR "SPM_TOKENIZER operator needs C++ exceptions support")
        endif()
        if (OCOS_ENABLE_CV2 OR OCOS_ENABLE_OPENCV_CODECS OR OCOS_ENABLE_VISION)
            message(FATAL_ERROR "Operators depending on OpenCV need C++ exceptions support")
        endif()
    endif()
endmacro()
=======
# If the oeprator needs the cpp exceptions supports, write down their names
if (OCOS_ENABLE_GPT2_TOKENIZER)
    # gpt2 tokenizer depends on nlohmann_json in onnxruntime, which is old and cannot disable exceptions.
    # could remove this limit when the nlohmann_json is updated in onnxruntime.
    message(FATAL_ERROR "GPT2_TOKENIZER operator needs c++ exceptions support")
endif()
if (OCOS_ENABLE_WORDPIECE_TOKENIZER)
    # wordpiece tokenizer depends on nlohmann_json in onnxruntime, which is old and cannot disable exceptions.
    # could remove this limit when the nlohmann_json is updated in onnxruntime.
    message(FATAL_ERROR "WORDPIECE_TOKENIZER operator needs c++ exceptions support")
endif()
if (OCOS_ENABLE_BLINGFIRE)
    message(FATAL_ERROR "BLINGFIRE operator needs c++ exceptions support")
endif()
if (OCOS_ENABLE_SPM_TOKENIZER)
    message(FATAL_ERROR "SPM_TOKENIZER operator needs c++ exceptions support")
endif()
if (OCOS_ENABLE_CV2 OR OCOS_ENABLE_OPENCV_CODECS OR OCOS_ENABLE_VISION)
    message(FATAL_ERROR "the operators depending on opencv needs c++ exceptions support")
endif()
>>>>>>> be0625c3
<|MERGE_RESOLUTION|>--- conflicted
+++ resolved
@@ -1,4 +1,3 @@
-<<<<<<< HEAD
 macro(SetExceptionsRequired)
     set(_OCOS_EXCEPTIONS_REQUIRED OFF)
     if (OCOS_ENABLE_GPT2_TOKENIZER OR
@@ -30,29 +29,7 @@
             message(FATAL_ERROR "SPM_TOKENIZER operator needs C++ exceptions support")
         endif()
         if (OCOS_ENABLE_CV2 OR OCOS_ENABLE_OPENCV_CODECS OR OCOS_ENABLE_VISION)
-            message(FATAL_ERROR "Operators depending on OpenCV need C++ exceptions support")
+            message(FATAL_ERROR "The operators depending on OpenCV need C++ exceptions support")
         endif()
     endif()
-endmacro()
-=======
-# If the oeprator needs the cpp exceptions supports, write down their names
-if (OCOS_ENABLE_GPT2_TOKENIZER)
-    # gpt2 tokenizer depends on nlohmann_json in onnxruntime, which is old and cannot disable exceptions.
-    # could remove this limit when the nlohmann_json is updated in onnxruntime.
-    message(FATAL_ERROR "GPT2_TOKENIZER operator needs c++ exceptions support")
-endif()
-if (OCOS_ENABLE_WORDPIECE_TOKENIZER)
-    # wordpiece tokenizer depends on nlohmann_json in onnxruntime, which is old and cannot disable exceptions.
-    # could remove this limit when the nlohmann_json is updated in onnxruntime.
-    message(FATAL_ERROR "WORDPIECE_TOKENIZER operator needs c++ exceptions support")
-endif()
-if (OCOS_ENABLE_BLINGFIRE)
-    message(FATAL_ERROR "BLINGFIRE operator needs c++ exceptions support")
-endif()
-if (OCOS_ENABLE_SPM_TOKENIZER)
-    message(FATAL_ERROR "SPM_TOKENIZER operator needs c++ exceptions support")
-endif()
-if (OCOS_ENABLE_CV2 OR OCOS_ENABLE_OPENCV_CODECS OR OCOS_ENABLE_VISION)
-    message(FATAL_ERROR "the operators depending on opencv needs c++ exceptions support")
-endif()
->>>>>>> be0625c3
+endmacro()